--- conflicted
+++ resolved
@@ -5,14 +5,9 @@
 
 from composer.metrics.map import MAP
 from composer.metrics.metrics import CrossEntropy, Dice, LossMetric, MIoU
-from composer.metrics.nlp import (BinaryF1Score, InContextLearningCodeEvalAccuracy, InContextLearningLMAccuracy,
-                                  InContextLearningLMExpectedCalibrationError,
-<<<<<<< HEAD
-                                  InContextLearningMCExpectedCalibrationError, InContextLearningMetric, InContextLearningLLMAsAJudge,
-=======
+from composer.metrics.nlp import (BinaryF1Score, IFEvalJudge, InContextLearningCodeEvalAccuracy,
+                                  InContextLearningLMAccuracy, InContextLearningLMExpectedCalibrationError,
                                   InContextLearningMCExpectedCalibrationError, InContextLearningMetric,
-                                  IFEvalJudge,
->>>>>>> de5e7886
                                   InContextLearningMultipleChoiceAccuracy, InContextLearningQAAccuracy,
                                   LanguageCrossEntropy, LanguagePerplexity, MaskedAccuracy)
 
@@ -33,11 +28,8 @@
     'InContextLearningLMExpectedCalibrationError',
     'InContextLearningMetric',
     'InContextLearningCodeEvalAccuracy',
-<<<<<<< HEAD
-    'InContextLearningLLMAsAJudge',
-=======
+    # 'InContextLearningLLMAsAJudge',
     'IFEvalJudge',
->>>>>>> de5e7886
 ]
 
 METRIC_DEFAULT_CTORS = {
@@ -45,9 +37,6 @@
     'InContextLearningMultipleChoiceAccuracy': InContextLearningMultipleChoiceAccuracy,
     'InContextLearningQAAccuracy': InContextLearningQAAccuracy,
     'InContextLearningCodeEvalAccuracy': InContextLearningCodeEvalAccuracy,
-<<<<<<< HEAD
-    'InContextLearningLLMAsAJudge': InContextLearningLLMAsAJudge 
-=======
+    # 'InContextLearningLLMAsAJudge': InContextLearningLLMAsAJudge
     'IFEvalJudge': IFEvalJudge
->>>>>>> de5e7886
 }