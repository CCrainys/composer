--- conflicted
+++ resolved
@@ -14,22 +14,12 @@
 from pathlib import Path
 from typing import Any, Callable, Dict, List, Optional, Union
 
-<<<<<<< HEAD
-from composer.core import Callback, Event, State, Time
+from composer.core import Callback, Event, State, Time, Timestamp
 from composer.loggers import Logger, MLFlowLogger
 from composer.utils import (FORMAT_NAME_WITH_DIST_AND_TIME_TABLE, FORMAT_NAME_WITH_DIST_TABLE, PartialFilePath,
                             checkpoint, create_interval_scheduler, create_symlink_file, dist,
                             ensure_folder_has_no_conflicting_files, format_name_with_dist,
-                            format_name_with_dist_and_time, is_model_deepspeed, partial_format, reproducibility,
-                            using_torch_2)
-=======
-from composer.core import Callback, Event, State, Time, Timestamp
-from composer.loggers import Logger
-from composer.utils import (FORMAT_NAME_WITH_DIST_AND_TIME_TABLE, FORMAT_NAME_WITH_DIST_TABLE, PartialFilePath,
-                            checkpoint, create_interval_scheduler, create_symlink_file, dist,
-                            ensure_folder_has_no_conflicting_files, format_name_with_dist,
-                            format_name_with_dist_and_time, is_model_deepspeed, using_torch_2)
->>>>>>> c48e6fea
+                            format_name_with_dist_and_time, is_model_deepspeed, partial_format, using_torch_2)
 from composer.utils.checkpoint import _TORCH_DISTRIBUTED_CHECKPOINTS_FILENAME
 from composer.utils.object_store.mlflow_object_store import MLFLOW_EXPERIMENT_ID_FORMAT_KEY, MLFLOW_RUN_ID_FORMAT_KEY
 
