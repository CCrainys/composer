--- conflicted
+++ resolved
@@ -116,41 +116,8 @@
     Returns:
         Dict[str, Any]: The state_dict for the given optimizer.
     """
-<<<<<<< HEAD
-    if version.parse(torch.__version__) < version.parse('1.13.0'):
-        raise RuntimeError('To use FSDP with Composer, you must use torch>=1.13.0.')
-    from torch.distributed.fsdp import FullyShardedDataParallel as FSDP
-    if not using_torch_2():
-        optim_state_dict = _legacy_fsdp_get_optim_state_dict(model, optim, state_dict_type)
-    else:
-        log.debug(f'\t\tGetting optimizer state dict with keys in context')
-        with fsdp_state_dict_type_context(module=model, state_dict_type=state_dict_type):
-            optim_state_dict = FSDP.optim_state_dict(model, optim)  # type: ignore
-        log.debug(f'\t\tGot optimizer state dict with keys')
-    return optim_state_dict
-
-
-def _legacy_fsdp_get_optim_state_dict(model: torch.nn.Module,
-                                      optim: torch.optim.Optimizer,
-                                      state_dict_type: str = 'full') -> Dict[str, Any]:
-    if version.parse(torch.__version__) < version.parse('1.13.0'):
-        raise RuntimeError('To use FSDP with Composer, you must use torch>=1.13.0.')
-    from torch.distributed.fsdp import FullyShardedDataParallel as FSDP
-    if state_dict_type == 'full':
-        # Converts local state dict to full.
-        return FSDP.full_optim_state_dict(model=model, optim=optim)
-    elif state_dict_type == 'sharded':
-        # Converts local state dict to sharded.
-        return FSDP.sharded_optim_state_dict(model=model, optim=optim)
-    elif state_dict_type == 'local':
-        # State dict is already local, so just return state dict.
-        return optim.state_dict()
-    else:
-        raise NotImplementedError(f'No valid FSDP state_dict_type for {state_dict_type}')
-=======
     with fsdp_state_dict_type_context(module=model, state_dict_type=state_dict_type):
         return FSDP.optim_state_dict(model, optim)  # type: ignore
->>>>>>> 7fdce54e
 
 
 def _legacy_optim_state_dict_to_load(
@@ -845,13 +812,6 @@
         Returns:
             Dict[str, Any]: The state dict for the model.
         """
-<<<<<<< HEAD
-        if self.fsdp_enabled and self.fsdp_state_dict_type is not None:
-            log.debug(f'\t\tGetting state dict for model')
-            with fsdp_state_dict_type_context(self.model, state_dict_type=self.fsdp_state_dict_type):
-                model_state_dict = self.model.state_dict()
-            log.debug(f'\t\tGot state dict for model')
-=======
         if version.parse(torch.__version__) > version.parse('2.2.9'):
             from torch.distributed.checkpoint.state_dict import StateDictOptions, get_model_state_dict
             if self.fsdp_state_dict_type not in [None, 'full', 'sharded']:
@@ -868,7 +828,6 @@
                     cpu_offload=True,
                 ),
             )
->>>>>>> 7fdce54e
         else:
             if self.fsdp_enabled and self.fsdp_state_dict_type is not None:
                 with fsdp_state_dict_type_context(self.model, state_dict_type=self.fsdp_state_dict_type):
@@ -935,22 +894,7 @@
                 serialized_value = self.get_model_state_dict()
                 log.debug(f'\tGot state dict for model')
             elif attribute_name == 'optimizers':
-<<<<<<< HEAD
-                optimizer = ensure_tuple(attribute_value)[
-                    0]  # Let's stop pretending. We don't support more than one optimizer.
-                if self.fsdp_enabled and self.fsdp_state_dict_type is not None:
-                    log.debug(f'\tGetting state dict for optimizer')
-                    optim_state_dict = {
-                        type(optimizer).__qualname__:
-                            fsdp_get_optim_state_dict(self.model, optimizer, state_dict_type=self.fsdp_state_dict_type)
-                    }
-                    log.debug(f'\tGot state dict for optimizer')
-                else:
-                    optim_state_dict = {type(optimizer).__qualname__: optimizer.state_dict()}
-                serialized_value = optim_state_dict
-=======
                 serialized_value = self.get_optim_state_dict()
->>>>>>> 7fdce54e
             elif attribute_name == 'algorithms':
                 # Store as list to preserve order in which algorithms were applied
                 serialized_value = [(type(obj).__qualname__, obj.state_dict()) for obj in ensure_tuple(attribute_value)]
