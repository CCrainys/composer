# Copyright 2022 MosaicML Composer authors
# SPDX-License-Identifier: Apache-2.0

"""Logs metrics to dictionary objects that persist in memory throughout training.

Useful for collecting and plotting data inside notebooks.
"""

from __future__ import annotations

import copy
from typing import TYPE_CHECKING, Any, Dict, List, Optional, Tuple

import numpy as np
from torch import Tensor

from composer.core.time import Time
from composer.loggers.logger import Logger
from composer.loggers.logger_destination import LoggerDestination
from composer.utils.import_helpers import MissingConditionalImportError

if TYPE_CHECKING:
    from composer.core import State, Timestamp

__all__ = ['InMemoryLogger']


class InMemoryLogger(LoggerDestination):
    """Logs metrics to dictionary objects that persist in memory throughout training.

    Useful for collecting and plotting data inside notebooks.

    Example usage:
        .. testcode::

            from composer.loggers import InMemoryLogger
            from composer.trainer import Trainer
            logger = InMemoryLogger(
            )
            trainer = Trainer(
                model=model,
                train_dataloader=train_dataloader,
                eval_dataloader=eval_dataloader,
                max_duration="1ep",
                optimizers=[optimizer],
                loggers=[logger]
            )
            # Get data from logger. If you are using multiple loggers, be sure to confirm
            # which index in trainer.logger.destinations contains your desired logger.
            logged_data = trainer.logger.destinations[0].data

    Attributes:
        data (Dict[str, List[Tuple[Timestamp, Any]]]): Mapping of a logged key to
            a (:class:`~.time.Timestamp`, logged value) tuple.
            This dictionary contains all logged data.
        most_recent_values (Dict[str, Any]): Mapping of a key to the most recent value for that key.
        most_recent_timestamps (Dict[str, Timestamp]): Mapping of a key to the
            :class:`~.time.Timestamp` of the last logging call for that key.
        hyperparameters (Dict[str, Any]): Dictionary of all hyperparameters.
        tables (Dict[str, str]): Dictionary of table name to json table.

    """

    def __init__(self) -> None:
        self.data: Dict[str, List[Tuple[Timestamp, Any]]] = {}
        self.most_recent_values = {}
        self.most_recent_timestamps: Dict[str, Timestamp] = {}
        self.state: Optional[State] = None
        self.hyperparameters: Dict[str, Any] = {}
        self.tables: Dict[str, str] = {}

    def log_hyperparameters(self, hyperparameters: Dict[str, Any]):
        self.hyperparameters.update(hyperparameters)

    def log_table(self, columns: List[str], rows: List[List[Any]], name: str = 'Table') -> None:
        try:
            import pandas as pd
        except ImportError as e:
            raise MissingConditionalImportError(extra_deps_group='pandas',
                                                conda_package='pandas',
                                                conda_channel='conda-forge') from e
<<<<<<< HEAD
        table = pd.DataFrame.from_records(data=rows, columns=columns).to_json(orient='split',
                                                                              index=False,
                                                                              force_ascii=False)
=======
        table = pd.DataFrame.from_records(data=rows, columns=columns).to_json(orient='split', index=False)
        assert isinstance(table, str)
>>>>>>> 7fdce54e
        self.tables[name] = table

    def log_metrics(self, metrics: Dict[str, Any], step: Optional[int] = None) -> None:
        assert self.state is not None
        timestamp = self.state.timestamp
        copied_metrics = copy.deepcopy(metrics)
        for k, v in copied_metrics.items():
            if k not in self.data:
                self.data[k] = []
            self.data[k].append((timestamp, v))
        self.most_recent_values.update(copied_metrics.items())
        self.most_recent_timestamps.update({k: timestamp for k in copied_metrics})

    def init(self, state: State, logger: Logger) -> None:
        self.state = state

    def get_timeseries(self, metric: str) -> Dict[str, Any]:
        """Returns logged data as dict containing values of a desired metric over time.

        Args:
            metric (str): Metric of interest. Must be present in self.data.keys().

        Returns:
            timeseries (Dict[str, Any]): Dictionary in which one key is ``metric``,
                and the associated value is a list of values of that metric. The remaining
                keys are each a unit of time, and the associated values are each a list of
                values of that time unit for the corresponding index of the metric. For
                example:
                >>> InMemoryLogger.get_timeseries(metric="accuracy/val")
                {"accuracy/val": [31.2, 45.6, 59.3, 64.7, "epoch": [1, 2, 3, 4, ...],
                ...], "batch": [49, 98, 147, 196, ...], ...}

        Example:
            .. testcode::

                import matplotlib.pyplot as plt

                from composer.loggers import InMemoryLogger
                from composer.core.time import Time, Timestamp

                in_mem_logger = InMemoryLogger()
                trainer = Trainer(
                    model=model,
                    train_dataloader=train_dataloader,
                    eval_dataloader=eval_dataloader,
                    max_duration="1ep",
                    optimizers=[optimizer],
                    loggers=[in_mem_logger]
                )

                # Populate the logger with data
                for b in range(0,3):
                    datapoint = b * 3
                    in_mem_logger.log_metrics({"accuracy/val": datapoint})

                timeseries = in_mem_logger.get_timeseries("accuracy/val")
                plt.plot(timeseries["batch"], timeseries["accuracy/val"])
                plt.xlabel("Batch")
                plt.ylabel("Validation Accuracy")
        """
        # Check that desired metric is in present data
        if metric not in self.data.keys():
            raise ValueError(f'Invalid value for argument `metric`: {metric}. Requested '
                             'metric is not present in self.data.keys().')

        timeseries = {}
        # Iterate through datapoints
        for datapoint in self.data[metric]:
            timestamp, metric_value = datapoint
            timeseries.setdefault(metric, []).append(metric_value)
            # Iterate through time units and add them all!
            for field, time in timestamp.get_state().items():
                time_value = time.value if isinstance(time, Time) else time.total_seconds()
                timeseries.setdefault(field, []).append(time_value)
        # Convert to numpy arrays
        for k, v in timeseries.items():
            if isinstance(v[0], Tensor):
                v = Tensor(v).numpy()
            else:
                v = np.array(v)
            timeseries[k] = v
        return timeseries<|MERGE_RESOLUTION|>--- conflicted
+++ resolved
@@ -79,14 +79,8 @@
             raise MissingConditionalImportError(extra_deps_group='pandas',
                                                 conda_package='pandas',
                                                 conda_channel='conda-forge') from e
-<<<<<<< HEAD
-        table = pd.DataFrame.from_records(data=rows, columns=columns).to_json(orient='split',
-                                                                              index=False,
-                                                                              force_ascii=False)
-=======
         table = pd.DataFrame.from_records(data=rows, columns=columns).to_json(orient='split', index=False)
         assert isinstance(table, str)
->>>>>>> 7fdce54e
         self.tables[name] = table
 
     def log_metrics(self, metrics: Dict[str, Any], step: Optional[int] = None) -> None:
