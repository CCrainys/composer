# Copyright 2022 MosaicML Composer authors
# SPDX-License-Identifier: Apache-2.0
# This code is based on the implementation in https://github.com/EleutherAI/lm-evaluation-harness/blob/8c048e266a22a1c85ccbdb0c209ac712e4f39989/lm_eval/base.py#L221-L330

from __future__ import annotations

import json
import os
import random
from typing import TYPE_CHECKING, Any, Dict, List, Optional, Tuple, Union

import torch
from torch.utils.data import DataLoader, Dataset

from composer.core import DataSpec
from composer.core.data_spec import _default_split_batch, _split_list
from composer.utils import MissingConditionalImportError, dist, get_file, parse_uri

if TYPE_CHECKING:
    import transformers

# Allow models to have slightly more tokens than were used in the most verbose CoT in the dataset
_MAX_ANSWER_BUFFER_LENGTH = 10

__all__ = [
    'InContextLearningLMTaskDataset',
    'InContextLearningMultipleChoiceTaskDataset',
    'InContextLearningCodeEvalDataset',
    'InContextLearningQATaskDataset',
    'get_icl_task_dataloader',
]


def _check_if_huggingface_uri(uri: str) -> bool:
    """
    Takes a dataset uri and checks if it's a HuggingFace dataset uri.
    Returns False if a backend uri is present (ie 's3://', 'oci://') or if the uri is a local file.
    Returns True otherwise.
    Args:
        uri (str): uri as a string

    Returns:
        bool: result of parsing uri as a HF uri
    """
    backend, _, path = parse_uri(uri)
    if backend == '':
        _, ext = os.path.splitext(path)
        # If there's any extension, it's a link to a local file. If no extention, HF path
        return ext == ''
    # If there's any backend, it's a cloud OCI and not HF
    return False


def strip_data(sample: Dict) -> Dict:
    return {k: v.strip() if isinstance(v, str) else v for k, v in sample.items()}


def _tokenizer_needs_prefix_space(tokenizer: transformers.PreTrainedTokenizerBase) -> bool:
    """
    Test for whether a prefix space is needed before the continuation.
    Sentencepiece tokenization should not have a prefix space, but gpt2 style BPE should.
    """
    return len(tokenizer(' a', add_special_tokens=False)['input_ids']) == 1


def _make_padded_input(context_enc: List,
                       continuation_enc: List,
                       max_seq_len: int,
                       pad_tok_id: int,
                       padding_side: str = 'right') -> Tuple[torch.tensor, torch.tensor]:
    # TODO: docstring
    if len(continuation_enc) + len(context_enc) > max_seq_len:
        # clip from the end
        context_max_subseq_len = max_seq_len - len(continuation_enc)

        if context_max_subseq_len < 0:
            raise Exception(f'Dataset included continuation longer than the max seq len')
            # can't support continuations which are longer than the max seq len

        context_enc = context_enc[-(context_max_subseq_len):]

    # continuation span is the _inclusive_ range of indices corresponding to the continuation
    continuation_span = torch.tensor(range(len(context_enc), len(context_enc) + len(continuation_enc)))
    inp = torch.tensor(
        (context_enc + continuation_enc),
        dtype=torch.long,
    )
    (inp_len,) = inp.shape

    # pad length from seq to padding_length
    if padding_side == 'right':
        inp = torch.cat(
            [
                inp,  # [seq]
                torch.LongTensor((max_seq_len - inp_len) * [pad_tok_id]),
            ],
            dim=0,
        )
    elif padding_side == 'left':
        inp = torch.cat(
            [
                torch.LongTensor((max_seq_len - inp_len) * [pad_tok_id]),
                inp,  # [seq]
            ],
            dim=0,
        )
    else:
        raise ValueError(f"Unknown padding_side {padding_side}. padding_side must be either 'left' or 'right'")

    return inp, continuation_span


def _get_fewshot_sample_idxs(dataset_size: int, num_fewshot: int, sample_idx: int, rng: random.Random) -> List[int]:
    """
    Samples without replacement. If num_fewshot exceeds the number of unique samples,
    then we will have fewer than num_fewshot examples in context.
    Args:
        dataset_size (int): length of the dataset
        num_fewshot (int): number of examples to prepend
        sample_idx (int): current sample index (excluded from fewshot choices)
        rng (random.Random): rng for repeatable sample selection

    Returns:
        list: indices of the examples chosen for fewshot selection
    """
    num_fewshot = min(dataset_size - 1, num_fewshot)
    fewshot_idxs = set(rng.sample(range(0, dataset_size), num_fewshot))

    if sample_idx in fewshot_idxs:
        fewshot_idxs.remove(sample_idx)
        if len(fewshot_idxs) >= dataset_size - 1:
            return fewshot_idxs

        replacement_sample = rng.choice(range(0, dataset_size))
        while replacement_sample in fewshot_idxs or replacement_sample == sample_idx:
            replacement_sample = rng.choice(range(0, dataset_size))
        fewshot_idxs.add(replacement_sample)
    return fewshot_idxs


class InContextLearningDataset(Dataset):
    """
    A base dataset that constructs batches for in-context learning task evaluations

    The input format is expected to be a jsonl file with different fields based on the task or a link to a Hugging Face dataset.

    Args:
        dataset_uri (str): A local path, a remote path beginning with ``s3://`` or another backend, or a HuggingFace dataset uri.
            Alternate backends must be supported by :meth:`composer.utils.maybe_create_object_store_from_uri`.
            A local dataset must consist of rows of JSON data points with different fields based on the task.
            The default keys expected are "context" and "answer".
        tokenizer (transformers.PreTrainedTokenizerBase): The tokenizer used to map between strings and token ids
        max_seq_len (int): The maximum sequence length supported by the model
        pad_tok_id (int): The special token reserved for padding batches
        num_fewshot (int): The number of complete fewshot examples to prepend before each test example
        fewshot_random_seed (int): Random seed to use for fewshot sampling
        prompt_string (str): Prompt string to put once before all fewshot examples/test examples (e.g. 'translate english to french')
        example_delimiter (str): Separator that goes between individual (context, answer) pairs (e.g. '\n')
        continuation_delimiter: (str): Separator that goes between context and answer in each example (e.g. '\nA: ')
        prelimiter (str): Text to be prepended before each example, including few shot examples
        context_key (str): The key from the parsed dataset that the class will use as the "context" (i.e. the main content to be included in the prompt)
        answer_key (str): The key from the parsed dataset that the class will use as the "answer" (i.e. the main content to be predicted by the model)
        destination_path (str): Temporary path to store downloaded datasets
        strip_dataset (bool): Boolean for whether to strip whitespace from data. Trailing whitespace can cause degenerative outputs,
            so unless whitespace should be preserved (for example in code), this should be set to True.
        hf_loading_vars (Dict): A dictionary containing keyword arguments to be passed into `load_dataset` if dataset is being pulled from HF.
        hf_parsing_map (Dict[str:List[str]]): A dictionary containing a mapping from HF columns to ICL dataset keys. The dictionary should be formatted {icl_key:[hf_key1, hf_key1]}.
            Values in the dict will be concatenated with ' ' seperating them. If not included, will use the columns already present in the HF dataset.
        stacked_keys (List(str)): keys in the output batch that must be converted to tensors with torch.stack()
        dont_split_keys (List(str)): keys in the ICL dictionary that should not be split among batches.
        list_split_keys (List(str)): keys in the ICL dictionary that will be split as lists, resulting in microbatch_size sections of the list being inserted in every batch
        normal_split_keys (List(str)): keys in the ICL dictionary that will be split into chunks regularly
    """

    def __init__(self,
                 dataset_uri: str,
                 tokenizer: transformers.PreTrainedTokenizerBase,
                 max_seq_len: int,
                 pad_tok_id: int,
                 num_fewshot: int,
                 fewshot_random_seed: int,
                 prompt_string: str,
                 example_delimiter: str,
                 continuation_delimiter: str,
                 destination_path: str,
                 prelimiter: str = '',
                 context_key: str = 'context',
                 answer_key: str = 'answer',
                 strip_dataset: bool = True,
                 hf_loading_vars: Dict = None,
                 hf_parsing_map: Dict = None,
                 stacked_keys: List[str] = None,
                 dont_split_keys: List[str] = None,
                 list_split_keys: List[str] = None,
                 normal_split_keys: List[str] = None):
        self.tokenizer = tokenizer
        self.prefix_space = _tokenizer_needs_prefix_space(self.tokenizer)

        self.max_seq_len = max_seq_len
        self.pad_tok_id = pad_tok_id
        self.num_fewshot = num_fewshot
        # TODO: check this is correct for all dataset types
        self.padding_side = 'left'

        self.prelimiter = prelimiter
        self.example_delimiter = example_delimiter
        self.continuation_delimiter = continuation_delimiter
        self.context_key = context_key
        self.answer_key = answer_key
        self.stacked_keys = stacked_keys or ['input_ids', 'labels']
        self.dont_split_keys = dont_split_keys or []
        self.list_split_keys = list_split_keys or []
        self.normal_split_keys = normal_split_keys or []

        hf_loading_vars = hf_loading_vars or {}
        self.dataset = self._read_dataset(dataset_uri, destination_path, hf_loading_vars, hf_parsing_map)
        self.strip_data = strip_dataset
        if self.strip_data:
            self.dataset = self.dataset.map(strip_data)

        fewshot_rng = random.Random(fewshot_random_seed)
        self.encoded_dataset = self.dataset.map(
            self._prep_example,
            with_indices=True,
            fn_kwargs={
                'num_fewshot': num_fewshot,
                'prompt_string': prompt_string,
                'fewshot_rng': fewshot_rng,
            },
        )

    def __getitem__(self, index: int) -> Dict:
        return self.encoded_dataset[index]

    def __len__(self) -> int:
        return len(self.encoded_dataset)

    def get_num_samples_in_batch(self, batch: Dict) -> int:
        return batch['input_ids'].shape[0]

    def check_defaults_are_set(self, dict_of_defaults: dict) -> None:
        if all(v for v in dict_of_defaults.values()):
            return
        raise ValueError(
            f"{type(self).__name__} missing required variable(s): {', '.join([k for k, v in dict_of_defaults.items() if not v])}"
        )

    def _read_dataset(self,
                      dataset_uri: str,
                      destination_path: str,
                      hf_loading_vars: Dict = None,
                      hf_parsing_map: Dict = None) -> transformers.Dataset:
        """
        Reads a dataset and handles parsing it from HuggingFace.
        Args:
            dataset_uri (str): A local path, a remote path beginning with ``s3://`` or another backend, or a HuggingFace dataset uri.
                Alternate backends must be supported by :meth:`composer.utils.maybe_create_object_store_from_uri`.
            destination_path (str): A local path where the data will be stored
            hf_loading_vars (Dict): If parsing from HuggingFace, keyword args that will be passed into load_dataset
            hf_parsing_map (Dict): Dictionary in the form of {icl_key: [hf_col1, hf_col2]} that will map one or more hf columns, in order, to ICL dataset columns

        Returns:
            dataset: a loaded HF dataset
        """
        try:
            from datasets import load_dataset  # pyright: ignore [reportGeneralTypeIssues]
        except ImportError as e:
            raise MissingConditionalImportError(
                extra_deps_group='nlp',
                conda_package='datasets',
                conda_channel='conda-forge',
            ) from e
        if _check_if_huggingface_uri(dataset_uri):
            dataset = load_dataset(dataset_uri, **hf_loading_vars)
            if hf_parsing_map:
                dataset_parsing_func = lambda example: {
                    k: ' '.join([str(example[col]) for col in v]) for k, v in hf_parsing_map.items()
                }
                dataset = dataset.map(dataset_parsing_func, remove_columns=dataset.column_names)
        else:
            with dist.local_rank_zero_download_and_wait(destination_path):
                if dist.get_local_rank() == 0:
                    get_file(dataset_uri, destination_path, overwrite=True)
            dataset = load_dataset('json', data_files=destination_path, split='train', streaming=False)
        return dataset

    def _generate_few_shot_text(
        self,
        num_fewshot: int,
        sample_idx: int,
        preamble: str,
        fewshot_rng: random.Random,
    ) -> str:
        """
        Formats the prompt fewshot examples for test sample `sample_idx`.

        Randomly select `num_fewshot` samples from the dataset (not including the sample at `sample_idx`) and constructs
        a context with its answer appended.

        Returns the formatted prompt_string + concatenated list of formatted few shot examples.
        Args:
            num_fewshot (int): number of examples to prepend
            sample_idx (int): current sample idx
            preamble (str): text to occur at the beginning of the task. Generally instructions or a prompt.
            fewshot_rng (random.Random): seeded sampler to chose samples with

        Returns:
            str: the original preamble with num_fewshot examples appended
        """
        few_shot_text = preamble

        if num_fewshot > 0:
            fewshot_idxs = _get_fewshot_sample_idxs(len(self.dataset), num_fewshot, sample_idx, fewshot_rng)
            for fewshot_idx in fewshot_idxs:
                ctxt = self._construct_context(self.dataset[fewshot_idx], few_shot_text, add_answer=True)
                few_shot_text += ctxt

        return few_shot_text

    def _construct_context(self, sample: Dict, preceding_text: str = '', add_answer: bool = False) -> str:
        """
        Takes a sample and constructs a context. Optionally adds the correct answer (for fewshot examples)
        and handle exmple delemiters

        Args:
            sample (Dict): the sample from which to construct the context
            preceding_text (str): any preceding text, used as a check for prepending self.example_delimiter
            add_answer (bool): bool for whether or not to add the answer on the end of the context (e.g. for fewshot examples)

        Returns:
            str: The constructed context. The default output context is
                 formatted as follows: f'{self.prelimiter}{sample[self.context_key]}{self.continuation_delimiter}'
        """
        ctxt = sample[self.context_key]
        ctxt = f'{self.prelimiter}{ctxt}'
        if len(preceding_text) > 0:
            ctxt = f'{self.example_delimiter}{ctxt}'
        ctxt = f'{ctxt}{self.continuation_delimiter}'
        if add_answer:
            ctxt = f'{ctxt}{self._get_answer_from_sample(sample)}'
        return ctxt

    def _get_answer_from_sample(self, sample: Dict[str, Any]) -> str:
        """
        Returns the answer from the sample
        Args:
            sample (Dict): the sample from which to retrieve the answer

        Returns:
            str: the answer in the sample
        """
        return sample[self.answer_key]

    def _fix_eos_on_preamble(self, input_ids: List[int]) -> List[int]:
        """
        If the input_ids is empty then input_ids['input_ids'] will be a 0-length List,
        unless the tokenizer adds special tokens to empty strings (e.g. OPT tokenizer)
        If there is an EOS token added, we need to remove it so it is not in the middle of the prompt,
        as the specific eval question's prompt will follow theinput_ids
        Args:
            input_ids (List): the tokenized input

        Returns:
            input_ids: the tokenized input conditionally edited
        """
        if (self.tokenizer.eos_token_id is not None and len(input_ids) > 1 and
                input_ids[-1] == self.tokenizer.eos_token_id):
            input_ids = input_ids[:-1]
        return input_ids

    def _tokenize_example(self, prompt_and_fewshot: str, ctxt: str, example: Dict) -> Dict[str, Any]:
        """
        Runs text through the tokenizer and handles special cases.
        Args:
            prompt_and_fewshot (str): the collection of the prompt and fewshot examples that belongs before the example's context
<<<<<<< HEAD
            ctxt (str): the specific example's derrived context
            example (Dict): the example as a dictionary. Used for additional processing in inherited classes.
=======
            ctx (str): the specific example's derived context
            example (dict): the example as a dictionary. Used for additional processing in inherited classes.
>>>>>>> c8d45383

        Returns:
            Dict: dictionary with the tokenized data
        """
        tokenized_example = {}
        preamble = self.tokenizer(prompt_and_fewshot)
        preamble['input_ids'] = self._fix_eos_on_preamble(preamble['input_ids'])
        tokenized_example['preamble'] = preamble
        if self.strip_data:
            # rstrip context because a prompt ending in a space results in degenerate output
            ctxt = ctxt.rstrip()
        tokenized_example['context'] = self.tokenizer(ctxt, add_special_tokens=False)
        return tokenized_example

    def _prep_example(
        self,
        example: Dict,
        example_idx: int,
        num_fewshot: int,
        prompt_string: str,
        fewshot_rng: random.Random,
    ) -> List[Dict[str, Any]]:
        """
        Prepares a single example from a HF Dataset into tokenized format with prompt and fewshot examples.

        Each task consists of a context and a continuation as well as an optional prompt and optional list of
        example context/continuation pairs which precede the test context/continuation pair.

        Args:
            example (Dict): A Dictionary from the hf dataset
            example_idx (int): the index of example
            num_fewshot (int): Number of examples context/continuation pairs to prepend to the test pair
            prompt_string (str): The prompt to prepend to all inputs
            fewshot_rng (random.Random): Random number generator to use for fewshot sampling

        Returns:
            Dict: contains a dictionary with the tokenized data
        """
        prompt_and_fewshot = self._generate_few_shot_text(num_fewshot, example_idx, prompt_string, fewshot_rng)
        ctxt = self._construct_context(example, prompt_and_fewshot, add_answer=False)
        tokenized_example = self._tokenize_example(prompt_and_fewshot, ctxt, example)
        return tokenized_example

    def collate_fn(self, data: Dict[str, Any]) -> Dict[str, Any]:
        """
        The function that the dataloader uses to accumulate data into batches.
        Args:
            data (List): list of tokenized datapoints (dicts returned by self._tokenize_example)

        Returns:
            Dict: dictionary for a single batch
        """
        batch = {
            'input_ids': [],
            'continuation_indices': [],
            'mode': 'icl_task',
            'labels': [],
        }
        for data_pair in data:
            context_enc = data_pair['preamble']['input_ids'] + data_pair['context']['input_ids']

            inp, continuation_span = _make_padded_input(context_enc, data_pair['continuation']['input_ids'],
                                                        self.max_seq_len, self.pad_tok_id)

            batch['input_ids'].append(inp)
            batch['continuation_indicies'].append(continuation_span)
            batch['labels'].append(inp)

        batch = {k: torch.stack(v) if k in self.stacked_keys else v for k, v in batch.items()}
        batch['attention_mask'] = ~(batch['input_ids'] == self.pad_tok_id)
        return batch

    def split_batch(self, batch: Any, microbatch_size: int) -> List[Dict[str, Any]]:
        """
        Handling for certain specialty columns that must be split into batches in different formats.

        Args:
            batch (Dict): batch of data
            microbatch_size (int): size of microbatches

        Returns:
            List: list of chunked batches
        """
        # Don't split kwargs that don't change
        # Normally split torch tensors
        # List split lists of strings
        self.check_defaults_are_set({
            'dont_split_keys': self.dont_split_keys,
            'list_split_keys': self.list_split_keys,
            'normal_split_keys': self.normal_split_keys
        })
        chunked = {}
        for k, v in batch.items():
            if k in self.dont_split_keys:
                # Defer broadcasting until we know num_chunks
                pass
            elif k in self.list_split_keys:
                chunked[k] = _split_list(v, microbatch_size)
            elif k in self.normal_split_keys:
                chunked[k] = _default_split_batch(v, microbatch_size)
            else:
                raise ValueError(f'Unexpected key {k}')
        num_chunks = len(chunked['input_ids'])
        for k, v in batch.items():
            if isinstance(v, (int, float, str, bool, Dict)):
                chunked[k] = [v] * num_chunks

        return [{k: v[idx] for k, v in chunked.items()} for idx in range(num_chunks)]


class InContextLearningRAGGenerationTaskDataset(InContextLearningDataset):
    """A dataset that construct batches for in-context learning RAG generation evaluation
    Rag generation tasks evaluate a model's ability to answer questions based on passages.

    Args:
        passage_delimiter (str): Delimiter to place between each passage.
        passage_query_delimiter (str): Delimiter to place between the last passage and the query.
    """

    def __init__(
            self,
            passage_delimiter: str = '\nPassage: ',
            passage_query_delimiter: str = '\nQuery: ',
            *args,
            **kwargs
            ):
        kwargs.pop('passage_delimiter', None)
        kwargs.pop('passage_query_delimiter', None)
        self.passage_delimiter = passage_delimiter
        self.passage_query_delimiter = passage_query_delimiter
        super().__init__(*args, **kwargs)

    def _construct_context(self, sample: dict, preceding_text: str = '', add_answer: bool = False):
        """
        Takes a sample and constructs a context. Optionally, appends this to preceeding text (such as a
        prompt or fewshot examples), as well as optionally adds the correct answer (for fewshot examples)

        Args:
            sample (dict): the sample from which to construct the context
            preceding_text (str): any preceding text, needed to if self.example_delimiter is needed at the beginning
            add_answer (bool): bool for whether or not to add the answer on the end of the context (needed for fewshot examples)

        Returns:
            str: The constructed context. The default output context is
                 formatted as follows: f'{self.prelimiter}{sample['self.passages_key']}{sample[self.context_key]}{self.continuation_delimiter}'
        """
        passages = self.passage_delimiter.lstrip('\n ')
        passages += f'{self.passage_delimiter}'.join(sample['passages'])
        query = sample['query']
        context = f'{self.prelimiter}{passages}{self.passage_query_delimiter}{query}'
        return context

    def _tokenize_example(self, prompt_and_fewshot: str, ctxt: str, example: dict):
        """
        Runs text through the tokenizer and handles special cases.
        Args:
            prompt_and_fewshot (str): the collection of the prompt and fewshot examples that belongs before the example's context
            ctx (str): the specific example's derived context
            example (dict): the example as a dictionary.

        Returns:
            dict: dictionary with the tokenized data
        """
        tokenized_example = super()._tokenize_example(prompt_and_fewshot, ctxt, example)
        answer = example['answers'][0]
        tokenized_example['answer'] = self.tokenizer(answer, add_special_tokens=False)
        return tokenized_example


    def collate_fn(self, data):
        """
        The function that the dataloader uses to accumulate data into batches
        Args:
            data (list): list of tokenized datapoints (dicts returned by self._tokenize_example)

        Returns:
            dict: dictionary for a single batch
        """
        batch = {
            'input_ids': [],
            'continuation_indices': [],
            'mode': 'icl_task',
            'labels': [],
            'answer_indices': []
            }
        for data_pair in data:
            context_enc = data_pair['preamble']['input_ids'] + data_pair['context']['input_ids']
            answer_enc = data_pair['answer']['input_ids']

            inp, answer_span = _make_padded_input(context_enc, answer_enc, self.max_seq_len,
                                                        self.pad_tok_id)
            batch['input_ids'].append(inp)
            batch['answer_indices'].append(answer_span)
            batch['labels'].append(inp)

        batch = {k: torch.stack(v) if k in self.stacked_keys else v for k, v in batch.items()}
        batch['attention_mask'] = ~(batch['input_ids'] == self.pad_tok_id)
        return batch


class InContextLearningQATaskDataset(InContextLearningDataset):
    """
    A dataset that construct batches for in-context learning question answering evaluation.
    QA tasks evaluate a model's ability to answer questions using a consistent format.

    The input format is expected to be a jsonl file with the following fields:
    - context: the question
    - answer: the preferred answer to the question
    - aliases: a list of aliases for the answer

    See InContextLearningDataset for more details.

    Additional Args:
        cot_delimiter (str): Delimiter to place between the chain of thought and continuations.
    """

    def __init__(self, cot_delimiter: str = '', *args, **kwargs):
        self.cot_delimiter = cot_delimiter
        self.has_cot = False
        super().__init__(stacked_keys=['input_ids'],
                         dont_split_keys=['mode', 'generation_length', 'generation_kwargs', 'cot_delimiter'],
                         normal_split_keys=['input_ids', 'attention_mask'],
                         list_split_keys=['labels'],
                         *args,
                         **kwargs)

        self.max_answer_length = self.get_max_answer_length()

    def _read_dataset(
        self,
        dataset_uri: str,
        destination_path: str,
        hf_loading_vars: Dict = None,
        hf_parsing_map: Dict = None,
    ):
        dataset = super()._read_dataset(dataset_uri, destination_path, hf_loading_vars, hf_parsing_map)
        self.has_cot = 'chain_of_thought' in dataset.features
        return dataset.map(
            lambda examples: {
                'context': examples['context'],
                'answer': examples['answer'],
                'aliases': set([examples['answer']] + examples.get('aliases', [])),
                'chain_of_thought': examples.get('chain_of_thought', ''),
            })

    def _get_answer_from_sample(self, sample: Dict) -> str:
        """
        Returns the answer from the sample. Applies chain of thought if self.has_cot is marked as true.
        Args:
            sample (Dict): the sample from which to retrieve the answer

        Returns:
            str: the answer in from the sample with chain of thought and delimiter if needed
        """
        if self.has_cot:
            return f'{sample["chain_of_thought"]}{self.cot_delimiter}{sample[self.answer_key]}'
        else:
            return sample[self.answer_key]

    def _tokenize_example(self, prompt_and_fewshot: str, ctxt: str, example: Dict) -> Dict[str, Any]:
        """
        Runs text through the tokenizer and handles special cases.
        Args:
            prompt_and_fewshot (str): the collection of the prompt and fewshot examples that belongs before the example's context
<<<<<<< HEAD
            ctx (str): the specific example's derrived context
            example (Dict): the example as a dictionary.
=======
            ctx (str): the specific example's derived context
            example (dict): the example as a dictionary.
>>>>>>> c8d45383

        Returns:
            Dict: dictionary with the tokenized data
        """
        tokenized_example = super()._tokenize_example(prompt_and_fewshot, ctxt, example)
        tokenized_example['aliases'] = list(example.get('aliases', []))
        return tokenized_example

    def get_max_answer_length(self) -> int:
        f"""
        Loops over the dataset and finds the longest answer length.

        Returns:
            int: the maximum answer length with an additional buffer of {_MAX_ANSWER_BUFFER_LENGTH} if chain of thought is present
        """
        max_answer_length = 0
        for sample in self.dataset:
            all_answers = [sample[self.answer_key]] + list(sample.get('aliases', []))
            for answer in all_answers:
                if self.has_cot:
                    response = (f'{sample["chain_of_thought"]}{self.cot_delimiter}{answer}')
                else:
                    response = answer
                max_answer_length = max(max_answer_length, len(self.tokenizer(response)['input_ids']))
        max_answer_length = max_answer_length + (_MAX_ANSWER_BUFFER_LENGTH if len(self.cot_delimiter) > 0 else 0)
        return max_answer_length

    def collate_fn(self, data: Dict) -> Dict[str, Any]:
        """
        The function that the dataloader uses to accumulate data into batches.
        Args:
            data (List): list of tokenized datapoints (dicts returned by self._tokenize_example)

        Returns:
            Dict: dictionary for a single batch
        """
        batch = {
            'input_ids': [],
            'mode': 'generate',
            'labels': [],
            'cot_delimiter': self.cot_delimiter,
            'generation_length': self.max_answer_length,
            'generation_kwargs': {
                'pad_token_id': self.pad_tok_id,
                'use_cache': True
            },
        }
        for sample in data:
            aliases = sample['aliases']
            context_enc = sample['preamble']['input_ids'] + sample['context']['input_ids']
            inp, _ = _make_padded_input(
                context_enc,
                [],
                self.max_seq_len - self.max_answer_length,
                self.pad_tok_id,
                padding_side=self.padding_side,
            )

            batch['input_ids'].append(inp)
            batch['labels'].append(aliases)

        batch = {k: torch.stack(v) if k in self.stacked_keys else v for k, v in batch.items()}
        batch['attention_mask'] = ~(batch['input_ids'] == self.pad_tok_id)
        return batch


class InContextLearningLMTaskDataset(InContextLearningDataset):
    """
    A dataset that construct batches for in-context learning language modeling evaluation.
    Language modeling tasks test a model's ability to properly predict tokens based on preceding tokens.

    The input format is expected to be a jsonl file with the following fields:
    - context: preceding text
    - continuation: the expected continuation

    See InContextLearningDataset for more details.
    """

    def __init__(self, *args, **kwargs):
        super().__init__(answer_key='continuation', *args, **kwargs)

    def _tokenize_example(self, prompt_and_fewshot: str, ctxt: str, example: Dict) -> Dict[str, Any]:
        """
        Runs text through the tokenizer and handles special cases.
        Args:
            prompt_and_fewshot (str): the collection of the prompt and fewshot examples that belongs before the example's context
<<<<<<< HEAD
            ctx (str): the specific example's derrived context
            example (Dict): the example as a dictionary.
=======
            ctx (str): the specific example's derived context
            example (dict): the example as a dictionary.
>>>>>>> c8d45383

        Returns:
            Dict: dictionary with the tokenized data
        """
        tokenized_example = super()._tokenize_example(prompt_and_fewshot, ctxt, example)
        cont = example['continuation']
        if self.prefix_space and not cont.startswith(' '):
            cont = f' {cont}'
        tokenized_example['continuation'] = self.tokenizer(cont, add_special_tokens=False)
        return tokenized_example

    def collate_fn(self, data: Dict[str, any]) -> Dict[str, Any]:
        """
        The function that the dataloader uses to accumulate data into batches.
        Args:
            data (List): list of tokenized datapoints (dicts returned by self._tokenize_example)

        Returns:
            Dict: dictionary for a single batch
        """
        batch = {'input_ids': [], 'continuation_indices': [], 'mode': 'icl_task', 'labels': []}
        for data_pair in data:
            context_enc = data_pair['preamble']['input_ids'] + data_pair['context']['input_ids']
            continuation_enc = data_pair['continuation']['input_ids']

            inp, continuation_span = _make_padded_input(context_enc, continuation_enc, self.max_seq_len,
                                                        self.pad_tok_id)
            batch['input_ids'].append(inp)
            batch['continuation_indices'].append(continuation_span)
            batch['labels'].append(inp)

        batch = {k: torch.stack(v) if k in self.stacked_keys else v for k, v in batch.items()}
        batch['attention_mask'] = ~(batch['input_ids'] == self.pad_tok_id)
        return batch


class InContextLearningMultipleChoiceTaskDataset(InContextLearningDataset):
    """
    A dataset that construct batches for in-context learning multiple choice evaluation.

    If each question has N answer choices, we construct N distinct inputs per question. In order to ensure
    consistency across multi-GPU, we set the batch size to be `min(N, batch_size)` so that all N
    inputs per question can stored in the same batch.

    The default input format is a jsonl file with the following fields:
    - query: the preceding text, question, or document relevant to the choices
    - gold: index of the correct choice under 'choices'
    - choices: a list of strings, each being one of the potential choices

    Each batch then consists of batch_size // N distinct questions and has the following the structure.
    - input_ids: Input tensor batch x seqlen x # tokens
    - continuation_indices: List of |batch| consisting of tensors indicating which indices in the sequence correspond to the question answer (aka continuation)
    - mode: Indicates to the model that this is an ICL task and may rely on a custom code path to properly update metrics
    - labels: Identical to the input, used by the model to calculate loss/metrics
    - gold_indices: List of length |batch_size // N| indicating for each question, which of the answers is correct (via an integer [0, N-1])
    - choice_groupings: Indicates which indices of the batch correspond to which questions

    Additional Args:
        choices_key (str): the key under which the choices are stored in the saved dataset. Defaults to 'choices'.
    """

    def __init__(self, choices_key: str = 'choices', *args, **kwargs):
        super().__init__(context_key='query',
                         dont_split_keys=['mode'],
                         normal_split_keys=['gold_indices'],
                         *args,
                         **kwargs)
        self.num_choices = len(self.dataset[0][choices_key])
        self.real_split_keys = ['input_ids', 'labels', 'attention_mask']

    def _get_answer_from_sample(self, sample: Dict) -> str:
        """
        Returns the correct answer from the sample's choices.
        Args:
            sample (Dict): the sample from which to retrieve the answer

        Returns:
            str: the full string of the correct answer based on the 'gold' key
        """
        choices = sample['choices']
        gold_idx = sample['gold']
        return choices[gold_idx]

    def _tokenize_example(self, prompt_and_fewshot: str, ctxt: str, example: Dict) -> Dict[str, Any]:
        """
        Runs text through the tokenizer and handles special cases.
        Args:
            prompt_and_fewshot (str): the collection of the prompt and fewshot examples that belongs before the example's context
<<<<<<< HEAD
            ctx (str): the specific example's derrived context
            example (Dict): the example as a dictionary.
=======
            ctx (str): the specific example's derived context
            example (dict): the example as a dictionary.
>>>>>>> c8d45383

        Returns:
            Dict: dictionary with the tokenized data
        """
        tokenized_example = super()._tokenize_example(prompt_and_fewshot, ctxt, example)
        choices = example['choices']
        if self.prefix_space:
            choices = [(f' {choice}' if not choice.startswith(' ') else choice) for choice in choices]
        tokenized_example['choices'] = [self.tokenizer(choice, add_special_tokens=False) for choice in choices]
        tokenized_example['gold'] = example['gold']
        return tokenized_example

    def collate_fn(self, data: Dict[str, Any]) -> Dict[str, Any]:
        """
        The function that the dataloader uses to accumulate data into batches.
        Args:
            data (List): list of tokenized datapoints (dicts returned by self._tokenize_example)

        Returns:
            Dict: dictionary for a single batch
        """
        batch = {
            'input_ids': [],
            'continuation_indices': [],
            'mode': 'icl_task',
            'labels': [],
            'gold_indices': [],
            'choice_groupings': [],
        }
        for data_pair in data:
            choice_start_idx = len(batch['continuation_indices'])

            for choice in data_pair['choices']:
                context_enc = data_pair['preamble']['input_ids'] + data_pair['context']['input_ids']
                continuation_enc = choice['input_ids']
                inp, continuation_span = _make_padded_input(context_enc, continuation_enc, self.max_seq_len,
                                                            self.pad_tok_id)

                batch['input_ids'].append(inp)
                batch['continuation_indices'].append(continuation_span)
                batch['labels'].append(inp)

            batch['gold_indices'].append(data_pair['gold'])
            choice_end_idx = len(batch['continuation_indices'])
            batch['choice_groupings'].append((choice_start_idx, choice_end_idx))

        # We run each distinct query + answer choice through the model separately and determine which
        # answer has the lowest per-token-perplexity.
        #
        # If each question has N possible choices, all N must be grouped together as distinct elements of the batch
        # since the batch may consist of multiple questions, the choice_groupings indicates
        # which contiguous sequences of elements in the batch correspond to which question
        # gold_indices indicates which of the [0, N-1] choices is the correct one for each question.
        batch = {k: torch.stack(v) if k in self.stacked_keys else v for k, v in batch.items()}
        batch['attention_mask'] = ~(batch['input_ids'] == self.pad_tok_id)
        return batch

    def get_num_samples_in_batch(self, batch) -> int:
        return batch['input_ids'].shape[0] // self.num_choices

    def split_batch(self, batch: Any, microbatch_size: int) -> Dict[str, Any]:
        """
        Split batch while ensuring all continuations are in the same microbatch.

        In ICL Multiple Choice, we duplicate each data point for each possible continuation.
        When splitting a batch, we have logical samples, which refer to one possible question,
        and real samples, which refers to one possible continuation. As sample count and
        microbatch_size are tracked in logical samples, we split logical attributes by
        microbatch_size and real attributes by microbatch_size * num_choices.
        Args:
            batch (Dict): batch of data
            microbatch_size (int): size of microbatches

        Returns:
            list: list of chunked batches
        """
        self.check_defaults_are_set({
            'dont_split_keys': self.dont_split_keys,
            'normal_split_keys': self.normal_split_keys
        })
        chunked = {}
        for k, v in batch.items():
            if k in self.dont_split_keys:
                # Defer broadcasting primitives until we know num_chunks
                pass
            elif k == 'continuation_indices':
                # List of lists, so we have to directly call _split_list
                chunked[k] = _split_list(v, microbatch_size * self.num_choices)
            elif k == 'choice_groupings':
                # List of lists, so we have to directly call _split_list
                chunked[k] = _split_list(v, microbatch_size)
            elif k in self.real_split_keys:
                chunked[k] = _default_split_batch(v, microbatch_size * self.num_choices)
            elif k in self.normal_split_keys:
                chunked[k] = _default_split_batch(v, microbatch_size)
            else:
                raise ValueError(f'Unexpected key {k}')
        num_chunks = len(chunked['input_ids'])
        # Broadcast primitives to all chunks
        for k, v in batch.items():
            if isinstance(v, (int, float, str, bool)):
                chunked[k] = [v] * num_chunks
        return [{k: v[idx] for k, v in chunked.items()} for idx in range(num_chunks)]


class InContextLearningSchemaTaskDataset(InContextLearningMultipleChoiceTaskDataset):
    """
    A dataset that constructs batches for in-context learning schema evaluation.
    A schema task involves sentences with a fill-in-the-blank where the user needs to choose the correct word
    to fill in from a set of N options. We use the partial evaluation technique from https://arxiv.org/abs/1806.02847
    to determine the model's choice of fill-in word.

    The default input format is a jsonl file with the following fields:
    - context_options: list of strings corresponding to possible preceding context options for the continuation
    - gold: index of the correct context from 'context_options'
    - continuation: the finishing continuation

    Each batch then consists of batch_size // N distinct tasks and has the following the structure
    - input_ids: Input tensor batch x seqlen x # tokens
    - continuation_indices: List of |batch| consisting of tensors indicating which indices in the sequence correspond to the question answer (aka continuation)
    - mode: Indicates to the model that this is an ICL task and may rely on a custom code path to properly update metrics
    - labels: Identical to the input, used by the model to calculate loss/metrics
    - gold_indices: List of length |batch_size // N| indicating for each question, which of the answers is correct (via an integer [0, N-1])
    - choice_groupings: Indicates which indices of the batch correspond to which questions
    """

    def __init__(self, choices_key='context_options', *args, **kwargs):
        super().__init__(choices_key=choices_key, *args, **kwargs)

    def _construct_context(self, sample, preceding_text: str = '', add_answer: bool = False) -> str:
        """
        Takes a sample and constructs a context with the correct context for the sample's continuation.

        Args:
            sample (Dict): the sample from which to construct the context
            preceding_text (str): any preceding text, needed to if self.example_delimiter is needed at the beginning
            add_answer (bool): this will always be true when calling this function for SchemaTaskDataset

        Returns:
            str: the single correct context for a given continuation

        """
        context_options = sample['context_options']
        gold_idx = sample['gold']
        continuation = sample['continuation']
        context = context_options[gold_idx]
        if len(preceding_text) > 0:
            context = f'{self.example_delimiter}{context}'
        context = f'{context}{self.continuation_delimiter}{continuation}'
        return context

    def _construct_multiple_contexts(self, sample: Dict, preceding_text: str = '') -> str:
        """
        Takes a sample and constructs all contexts. Optionally, appends this to preceeding text (such as a
        prompt or fewshot examples).

        Args:
            sample (Dict): the sample from which to construct the context
            preceding_text (str): any preceding text, needed to if self.example_delimiter is needed at the beginning

        Returns:
            list: all context options for the selected sample with formatting
        """
        context_options = sample['context_options']
        if len(preceding_text) > 0:
            if self.strip_data:
                cont_del = self.continuation_delimiter.rstrip()
            else:
                cont_del = self.continuation_delimiter
            context_options = [f'{self.example_delimiter}{c}{cont_del}' for c in context_options]
        return context_options

    def _prep_example(
        self,
        example: Dict,
        example_idx: int,
        num_fewshot: int,
        prompt_string: str,
        fewshot_rng: random.Random,
    ) -> List[Dict[str, Any]]:
        """
        Prepares a single example from a HF Dataset into tokenized format with prompt and fewshot examples.

        Each task consists of multiple contexts and a single, correct continuation. Will preprend fewshot examples and
        prompt if present.

        Args:
            example (Dict): A dictionary from the hf dataset
            example_idx (int): the index of example
            num_fewshot (int): Number of examples context/continuation pairs to prepend to the test pair
            prompt_string (str): The prompt to prepend to all inputs
            fewshot_rng (random.Random): Random number generator to use for fewshot sampling

        Returns:
            Dict: contains a dictionary with the tokenized data
        """
        prompt_and_fewshot = self._generate_few_shot_text(num_fewshot, example_idx, prompt_string, fewshot_rng)
        ctxt = self._construct_multiple_contexts(example, prompt_and_fewshot)
        tokenized_example = self._tokenize_example(prompt_and_fewshot, ctxt, example)
        return tokenized_example

    def _tokenize_example(self, prompt_and_fewshot: str, context_options: List[str], example: Dict) -> Dict[str, Any]:
        """
        Runs text through the tokenizer and handles special cases.
        Args:
            prompt_and_fewshot (str): the collection of the prompt and fewshot examples that belongs before the example's context
<<<<<<< HEAD
            ctx (str): the specific example's derrived context
            example (Dict): the example as a dictionary.
=======
            ctx (str): the specific example's derived context
            example (dict): the example as a dictionary.
>>>>>>> c8d45383

        Returns:
            Dict: dictionary with the tokenized data
        """
        tokenized_example = {}
        preamble = self.tokenizer(prompt_and_fewshot)
        preamble['input_ids'] = self._fix_eos_on_preamble(preamble['input_ids'])
        tokenized_example['preamble'] = preamble
        tokenized_example['context_options'] = [self.tokenizer(c, add_special_tokens=False) for c in context_options]
        continuation = example['continuation']
        if self.prefix_space:
            continuation = (f' {continuation}' if not continuation.startswith(' ') else continuation)
        tokenized_example['continuation'] = self.tokenizer(continuation, add_special_tokens=False)
        tokenized_example['gold'] = example['gold']
        return tokenized_example

    def collate_fn(self, data) -> Dict[str, Any]:
        """
        The function that the dataloader uses to accumulate data into batches.
        Args:
            data (List): list of tokenized datapoints (dicts returned by self._tokenize_example)

        Returns:
            Dict: dictionary for a single batch
        """
        batch = {
            'input_ids': [],
            'continuation_indices': [],
            'mode': 'icl_task',
            'labels': [],
            'gold_indices': [],
            'choice_groupings': [],
        }
        for data_pair in data:
            continuation_start_idx = len(batch['continuation_indices'])
            context_options = data_pair['context_options']

            for context in context_options:
                context_enc = data_pair['preamble']['input_ids'] + context['input_ids']
                continuation_enc = data_pair['continuation']['input_ids']
                inp, continuation_span = _make_padded_input(context_enc, continuation_enc, self.max_seq_len,
                                                            self.pad_tok_id)

                batch['input_ids'].append(inp)
                batch['labels'].append(inp)
                batch['continuation_indices'].append(continuation_span)

            batch['gold_indices'].append(data_pair['gold'])
            continuation_end_idx = len(batch['continuation_indices'])
            batch['choice_groupings'].append((continuation_start_idx, continuation_end_idx))

        # We run each distinct query + answer choice through the model separately and determine which
        # answer has the lowest per-token-perplexity.
        #
        # If each question has N possible choices, all N must be grouped together as distinct elements of the batch
        # since the batch may consist of multiple questions, the choice_groupings indicates
        # which contiguous sequences of elements in the batch correspond to which question
        # gold_indices indicates which of the [0, N-1] choices is the correct one for each question.
        batch = {k: torch.stack(v) if k in self.stacked_keys else v for k, v in batch.items()}
        batch['attention_mask'] = ~(batch['input_ids'] == self.pad_tok_id)
        return batch


class InContextLearningCodeEvalDataset(InContextLearningDataset):
    """
    A dataset that constructs batches for in-context learning code evaluation.

    The default input format is expected to be a jsonl file with the following fields:
    - task_id: label of given task
    - prompt: the code snippet that must be completed
    - entry_point: the entry to the function/code snippet to generate
    - canonical_solution: working solution
    - test: the checker code that will run to completion if the code generation is valid and otherwise throw assertion
    - test_inputs: list of test inputs
    - test_outputs: list of test outputs
    - language: the language of the code snippet

    Each batch then consists of the following the structure
    - input_ids: Input tensor batch x seqlen x num tokens
    - mode: Indicates to the model that this is an ICL task and may rely on a custom code path to properly update metrics
    - mode: always set to 'generate'
    - labels: exact solution for the coding problem
    - prompts: prompt for the task
    - cannonical_solutions: exact solutions
    - entry_points: list of entry points
    - test_inputs: list of test inputs
    - test_outputs: list of test outputs
    - languages:  list of languages
    - pass_at_k: passed value for pass_at_k
    - generation_length: derrived maximum generation length
    - generation_kwargs: Dictionary of kwargs neeeded for generation. Includes the following:
        - pad_token_id: ID for padding token, derived automatically
        - num_beams: how many beams to search for generations, always set to 1
        - num_return_sequences: value passed for 'generations_per_sample', how many generations per prompt
        - do_sample: determines whether model is sampling or greedily decoding. Always set to True
        - top_p: the cumulative probability of parameter highest probability vocabulary tokens to keep for nucleus sampling. Must be between 0 and 1
        - top_k: the number of highest probability vocabulary tokens to keep for top-k-filtering. Between 1 and infinity.
        - temperature: randomness used during prediction. 1.0 is deterministic. defaults to 1.0
        - use_cache: Whether or not to use past key values to speed up sampling. Always set to True

    Additional Args:
        # TODO: are these correct?
        generations_per_sample (int) (defaults to 1): how many outputs to generate per prompt
        pass_at_k (int) (defaults to 1): k for how many chances the model gets to write passing code
        top_p (int) (defaults to 0.95): top_p sampling parameter for nucleus sampling
        top_k (int) (defaults to 40): top_k sampling parameter for number of samples to consider
        temperature (float) (defaults to 1.0): temperature to use while sampling
    """

    def __init__(
        self,
        generations_per_sample: int,
        pass_at_k: int = 1,
        top_p: Optional[float] = 0.95,
        top_k: Optional[int] = 40,
        temperature: Optional[int] = 1.0,
        *args,
        **kwargs,
    ):
        self.check_defaults_are_set({
            'pass_at_k': pass_at_k,
            'generations_per_sample': generations_per_sample,
            'top_p': top_p,
            'top_k': top_k,
            'temperature': temperature
        })
        if generations_per_sample < pass_at_k:
            raise ValueError(
                f'generations_per_sample ({generations_per_sample}) must be greater than or equal to pass_at_k ({pass_at_k}) for code evaluation.'
            )

        super().__init__(
            context_key='prompt',
            answer_key='canonical_solution',
            strip_dataset=False,
            stacked_keys=['input_ids'],
            dont_split_keys=['mode', 'generation_length', 'pass_at_k', 'generation_kwargs'],
            normal_split_keys=['input_ids', 'attention_mask'],
            list_split_keys=[
                'labels', 'tests', 'canonical_solutions', 'entry_points', 'test_inputs', 'test_outputs', 'prompts',
                'languages'
            ],
            *args,
            **kwargs,
        )
        self.pass_at_k = pass_at_k
        self.generations_per_sample = generations_per_sample
        self.max_prompt_length = self.get_max_prompt_length()
        self.top_p = top_p
        self.top_k = top_k
        self.temperature = temperature

    def get_max_prompt_length(self) -> int:
        """
        Iterates through the dataset and finds the length of the longest prompt.
        Returns:
            int: maximum prompt length
        """
        max_prompt_length = 0
        for sample in self.encoded_dataset:
            max_prompt_length = max(
                max_prompt_length,
                len(sample['preamble']['input_ids'] + sample['context']['input_ids']),
            )
        return max_prompt_length

    def _tokenize_example(self, prompt_and_fewshot: str, ctxt: str, example: Dict) -> Dict[str, Any]:
        """
        Runs text through the tokenizer and handles special cases.
        Args:
            prompt_and_fewshot (str): the collection of the prompt and fewshot examples that belongs before the example's context
<<<<<<< HEAD
            ctx (str): the specific example's derrived context
            example (Dict): the example as a dictionary.
=======
            ctx (str): the specific example's derived context
            example (dict): the example as a dictionary.
>>>>>>> c8d45383

        Returns:
            Dict: dictionary with the tokenized data
        """
        tokenized_example = super()._tokenize_example(prompt_and_fewshot, ctxt, example)
        tokenized_example['prompt_text'] = example['prompt']
        tokenized_example['task_id'] = example['task_id']
        tokenized_example['canonical_solution'] = example['canonical_solution']
        tokenized_example['test'] = example['test']
        tokenized_example['entry_point'] = example['entry_point']
        tokenized_example['test_inputs'] = example['test_inputs']
        tokenized_example['test_outputs'] = example['test_outputs']
        tokenized_example['language'] = example['language']
        return tokenized_example

    def collate_fn(self, data: Dict[str, Any]) -> Dict[str, Any]:
        """
        The function that the dataloader uses to accumulate data into batches.
        Args:
            data (List): list of tokenized datapoints (dicts returned by self._tokenize_example)

        Returns:
            Dict: dictionary for a single batch
        """
        batch = {
            'input_ids': [],
            'mode': 'generate',
            'labels': [],
            'prompts': [],  # list of prompts
            'tests': [],  # list of tests
            'canonical_solutions': [],  # list of solutions
            'entry_points': [],  # list of entry points
            'test_inputs': [],  # list of test inputs
            'test_outputs': [],  # list of test outputs
            'languages': [],  # list of languages
            'pass_at_k': self.pass_at_k,
            'generation_length': self.max_seq_len - self.max_prompt_length,
            'generation_kwargs': {
                'pad_token_id': self.pad_tok_id,
                # TODO: specify this?
                'num_beams': 1,  # single beam
                'num_return_sequences': self.generations_per_sample,  # how many gens per prompt
                'do_sample': True,
                'top_p': self.top_p,
                'top_k': self.top_k,
                'temperature': self.temperature,
                'use_cache': True
            },
        }
        for sample in data:
            context_enc = sample['preamble']['input_ids'] + sample['context']['input_ids']
            inp, _ = _make_padded_input(
                context_enc,
                [],
                self.max_prompt_length,
                self.pad_tok_id,
                padding_side=self.padding_side,
            )

            batch['input_ids'].append(inp)
            batch['canonical_solutions'].append(sample['canonical_solution'])
            batch['prompts'].append(sample['prompt_text'])
            batch['tests'].append(sample['test'])
            # TODO: why use this twice?
            batch['labels'].append(sample['canonical_solution'])
            batch['entry_points'].append(sample['entry_point'])
            batch['test_inputs'].append(sample['test_inputs'])
            batch['test_outputs'].append(sample['test_outputs'])
            batch['languages'].append(sample['language'])

        batch = {k: torch.stack(v) if k in self.stacked_keys else v for k, v in batch.items()}
        batch['attention_mask'] = ~(batch['input_ids'] == self.pad_tok_id)
        return batch


def build_icl_dataloader(
    icl_task_type: str,
    dataset_uri: str,
    tokenizer: Union[transformers.PreTrainedTokenizer, transformers.PreTrainedTokenizerFast],
    batch_size: int,
    max_seq_len: int,
    pad_tok_id: int,
    num_fewshot: int,
    prompt_string: str,  # e.g. 'translate english to french:'
    example_delimiter: str,  # e.g. '\n'
    continuation_delimiter: str,  # e.g. ''
    hf_loading_vars: Dict,
    hf_parsing_map: Dict,
    destination_path: str,
    prelimiter: str,  # e.g. 'Question: '
    cot_delimiter: str,
    fewshot_random_seed: int,
    pass_at_k: int,
    generations_per_sample: int,
    temperature: float,
) -> DataSpec:
    if icl_task_type == 'multiple_choice':
        dataset = InContextLearningMultipleChoiceTaskDataset(
            dataset_uri=dataset_uri,
            tokenizer=tokenizer,
            max_seq_len=max_seq_len,
            pad_tok_id=pad_tok_id,
            num_fewshot=num_fewshot,
            prompt_string=prompt_string,
            example_delimiter=example_delimiter,
            continuation_delimiter=continuation_delimiter,
            destination_path=destination_path,
            fewshot_random_seed=fewshot_random_seed,
            hf_loading_vars=hf_loading_vars,
            hf_parsing_map=hf_parsing_map,
        )
        batch_size = max(dataset.num_choices, batch_size)
        effective_batchsize = batch_size // dataset.num_choices
    elif icl_task_type == 'schema':
        dataset = InContextLearningSchemaTaskDataset(
            dataset_uri=dataset_uri,
            tokenizer=tokenizer,
            max_seq_len=max_seq_len,
            pad_tok_id=pad_tok_id,
            num_fewshot=num_fewshot,
            prompt_string=prompt_string,
            example_delimiter=example_delimiter,
            continuation_delimiter=continuation_delimiter,
            destination_path=destination_path,
            fewshot_random_seed=fewshot_random_seed,
            hf_loading_vars=hf_loading_vars,
            hf_parsing_map=hf_parsing_map,
        )
        batch_size = max(dataset.num_choices, batch_size)
        effective_batchsize = batch_size // dataset.num_choices
    elif icl_task_type == 'language_modeling':
        dataset = InContextLearningLMTaskDataset(
            dataset_uri=dataset_uri,
            tokenizer=tokenizer,
            max_seq_len=max_seq_len,
            pad_tok_id=pad_tok_id,
            num_fewshot=num_fewshot,
            prompt_string=prompt_string,
            example_delimiter=example_delimiter,
            continuation_delimiter=continuation_delimiter,
            destination_path=destination_path,
            fewshot_random_seed=fewshot_random_seed,
            hf_loading_vars=hf_loading_vars,
            hf_parsing_map=hf_parsing_map,
        )
        effective_batchsize = batch_size
    elif icl_task_type == 'question_answering':
        dataset = InContextLearningQATaskDataset(
            dataset_uri=dataset_uri,
            tokenizer=tokenizer,
            max_seq_len=max_seq_len,
            pad_tok_id=pad_tok_id,
            num_fewshot=num_fewshot,
            prompt_string=prompt_string,
            example_delimiter=example_delimiter,
            continuation_delimiter=continuation_delimiter,
            destination_path=destination_path,
            prelimiter=prelimiter,
            fewshot_random_seed=fewshot_random_seed,
            hf_loading_vars=hf_loading_vars,
            hf_parsing_map=hf_parsing_map,
            cot_delimiter=cot_delimiter,
        )
        effective_batchsize = batch_size
    elif icl_task_type == 'code_evaluation':
        dataset = InContextLearningCodeEvalDataset(
            dataset_uri=dataset_uri,
            tokenizer=tokenizer,
            max_seq_len=max_seq_len,
            pad_tok_id=pad_tok_id,
            num_fewshot=num_fewshot,
            prompt_string=prompt_string,
            example_delimiter=example_delimiter,
            continuation_delimiter=continuation_delimiter,
            destination_path=destination_path,
            prelimiter=prelimiter,
            fewshot_random_seed=fewshot_random_seed,
            hf_loading_vars=hf_loading_vars,
            hf_parsing_map=hf_parsing_map,
            pass_at_k=pass_at_k,
            generations_per_sample=generations_per_sample,
            temperature=temperature,
        )
        effective_batchsize = batch_size
    elif icl_task_type == 'rag':
        dataset = InContextLearningRAGGenerationTaskDataset(
            dataset_uri=dataset_uri,
            tokenizer=tokenizer,
            max_seq_len=max_seq_len,
            pad_tok_id=pad_tok_id,
            num_fewshot=num_fewshot,
            prompt_string=prompt_string,
            example_delimiter=example_delimiter,
            continuation_delimiter=continuation_delimiter,
            passage_delimiter='\nPassage: ',
            passage_query_delimiter='\nQuery: ',
            destination_path=destination_path,
            fewshot_random_seed=fewshot_random_seed,
            hf_loading_vars=hf_loading_vars,
            hf_parsing_map=hf_parsing_map,   
        )
        effective_batchsize = batch_size
    else:
        raise Exception(f'Unrecognized ICL task type: {icl_task_type}')

    sampler = dist.get_sampler(dataset, drop_last=False, shuffle=False)

    split_batch = None
    if isinstance(
            dataset,
        (
            InContextLearningMultipleChoiceTaskDataset,
            InContextLearningQATaskDataset,
            InContextLearningCodeEvalDataset,
            InContextLearningRAGGenerationTaskDataset,
        ),
    ):
        split_batch = dataset.split_batch

    return DataSpec(
        DataLoader(
            dataset,
            batch_size=effective_batchsize,
            sampler=sampler,
            collate_fn=dataset.collate_fn,
        ),
        device_transforms=None,
        get_num_samples_in_batch=dataset.get_num_samples_in_batch,
        split_batch=split_batch,
    )


def partition_dataset_by_category(dataset_uri: str, destination_path: str, hf_loading_vars: Dict,
                                  hf_parsing_map: Dict) -> Dict[str, str]:
    """
    If has_categories is enabled, we partition the dataset into a separate dataset for each category value in the data and write each partition to a local file.

    Args:
        dataset_uri (str): Location of dataset.
        destination_path (str): Base destination path, we will write a separate partition off this URI for each category.

    Raises:
        MissingConditionalImportError: If datasets not installed raise exception.
        Exception: If 'category' key missing from dataset, raise exception.
    Returns:
        Dict[str, str]: Mapping of category names to partitioned dataset local files names.
    """
    try:
        from datasets import load_dataset  # pyright: ignore [reportGeneralTypeIssues]
    except ImportError as e:
        raise MissingConditionalImportError(
            extra_deps_group='nlp',
            conda_package='datasets',
            conda_channel='conda-forge',
        ) from e
    if _check_if_huggingface_uri(dataset_uri):
        dataset = load_dataset(dataset_uri, **hf_loading_vars)
        if hf_parsing_map:
            dataset_parsing_func = lambda example: {
                k: ' '.join([str(example[col]) for col in v]) for k, v in hf_parsing_map.items()
            }
            dataset = dataset.map(dataset_parsing_func, remove_columns=dataset.column_names)
    else:
        with dist.local_rank_zero_download_and_wait(destination_path):
            if dist.get_local_rank() == 0:
                get_file(dataset_uri, destination_path, overwrite=True)
        dataset = load_dataset('json', data_files=destination_path, split='train', streaming=False)
    if 'category' not in dataset.features.keys():
        raise Exception(
            f"Attempted to partition dataset by `category` but it doesn't have a `category` key. Got keys: {str(list(dataset.features.keys()))}"
        )
    categories = sorted(set(dataset['category']))
    output_files = {}
    for cat in categories:
        path = destination_path.split('/')
        cat_dest = '/'.join(path[:-1]) + f'/{cat}_{path[-1]}'
        tmp_path_to_broadcast = str(os.path.abspath(cat_dest))
        gathered_paths = dist.all_gather_object(tmp_path_to_broadcast)
        if dist.get_local_rank() == 0:
            subset = [l for l in dataset if l['category'] == cat]
            with open(gathered_paths[0], 'w', encoding='utf8') as f:
                for l in subset:
                    f.write(json.dumps(l, ensure_ascii=False) + '\n')
        output_files[cat] = cat_dest
    return output_files


def get_icl_task_dataloader(
    icl_task_type: str,
    dataset_uri: str,
    tokenizer: transformers.PreTrainedTokenizerBase,
    batch_size: int,
    max_seq_len: int,
    pad_tok_id: int,
    num_fewshot: int,
    prompt_string: str,  # e.g. 'translate english to french:'
    example_delimiter: str,  # e.g. '\n'
    continuation_delimiter: str = '',
    question_prelimiter: str = '',  # e.g. 'Question: '
    hf_loading_vars: Dict = None,
    hf_parsing_map: Dict = None,
    destination_path: str = '',
    fewshot_random_seed: int = 1234,
    pass_at_k: int = 1,
    temperature: float = 1.0,
    generations_per_sample: int = 1,
    cot_delimiter: str = '',
    has_categories: bool = False,
) -> Union[DataSpec, Dict[str, DataSpec]]:
    """
    This constructs a dataloader (or dataloaders if has_categories is True) capable of evaluating LLMs on in-context learning language modeling tasks, for example LAMBADA. An example usage is below:

    >>> dl = get_icl_task_dataloader(
       ... 'language_modeling',
       ... dataset_uri,
       ... tokenizer,
       ... batch_size=2,
       ... max_seq_len=2048,
       ... pad_tok_id=tokenizer.pad_token_id,
       ... num_fewshot=10,
       ... prompt_string='translate english to french',
       ... example_delimiter='\n',
       ... continuation_delimiter=''
       )
    >>> eval_evaluator = Evaluator(
       ...     label="lambada",
       ...     dataloader=dl,
       ...     metric_names=['InContextLearningLMAccuracy']
       ... )
    >>> trainer = Trainer(
       ...     model=model,
       ...     train_dataloader=train_dataloader,
       ...     eval_dataloader=eval_evaluator,
       ...     optimizers=optimizer,
       ...     max_duration="1ep",
       ... )

    Args:
        icl_task_type (str): Name of icl_task type. One of ['multiple_choice', 'schema', 'language_modeling', 'question_answering', 'code_evaluation']
        dataset_uri (str): Either a local path, a remote path beginning with ``s3://``, or another backend
            supported by :meth:`composer.utils.maybe_create_object_store_from_uri`, a link to a HuggingFace Dataset
        tokenizer (transformers.PreTrainedTokenizerBase): The tokenizer used to transform data into batches
        batch_size (int): Size of a batch used for eval
        max_seq_len (int): The sequence length expected by the model
        pad_tok_id (int): The special token reserved for padding the ends of batches
        num_fewshot (int): The number of complete fewshot examples to pad each test example with
        prompt_string (str): Prompt string to put once before all fewshot examples/test examples (e.g. 'translate english to french')
        example_delimiter (str): Separator that goes between individual examples (e.g. '\n')
        continuation_delimiter: (str): Separator that goes between context and continuation in each example (e.g. '->')
        question_prelimiter: (str): Text to be prepended before each context segement in each eval example. (e.g. 'Q:', 'The following is a paragraph containing...')
        hf_loading_vars (Dict): A dictionary containing keyword arguments to be passed into `load_dataset` if dataset is being pulled from HF.
        hf_parsing_map (Dict[str:List[str]]): A dictionary containing a from HF columns to ICL dataset keys. The dictionary should be formatted {icl_key:[hf_key1, hf_key1]}.
            Values in the dict will be concatenated with ' ' seperating them. If not included, will use the columns already present in the HF dataset.
        destination_path: (str): This is the local file where remote datasets will be saved.
        fewshot_random_seed (int): Random seed to use for fewshot sampling
        # TODO: is this right?
        pass_at_k (int): k for how many chances the model gets to write passing code
        generations_per_sample (int): how many outputs to generate per prompt
        cot_delimiter (str): Delimiter to place between the chain of thought and continuations.
        has_categories: (bool): If ``True``, we will search the dataset file for a category key, and partition the dataset into a separate dataloader for each category occurring in the data.

    Returns:
        DataLoader: A dataloader used for performing in-context learning evaluation on the dataset provided.
    """

    if has_categories:
        result_dls = {}
        output_files = partition_dataset_by_category(dataset_uri, destination_path, hf_loading_vars, hf_parsing_map)
        categories = sorted(output_files.keys())
        for category in categories:
            partition_uri = output_files[category]
            result_dls[category] = build_icl_dataloader(
                icl_task_type=icl_task_type,
                dataset_uri=partition_uri,
                tokenizer=tokenizer,
                batch_size=batch_size,
                max_seq_len=max_seq_len,
                pad_tok_id=pad_tok_id,
                num_fewshot=num_fewshot,
                prompt_string=prompt_string,
                example_delimiter=example_delimiter,
                continuation_delimiter=continuation_delimiter,
                destination_path=partition_uri + '_tmp',
                prelimiter=question_prelimiter,
                cot_delimiter=cot_delimiter,
                fewshot_random_seed=fewshot_random_seed,
                pass_at_k=pass_at_k,
                generations_per_sample=generations_per_sample,
                hf_loading_vars=hf_loading_vars,
                hf_parsing_map=hf_parsing_map,
                temperature=temperature,
            )
        return result_dls
    else:
        return build_icl_dataloader(
            icl_task_type=icl_task_type,
            dataset_uri=dataset_uri,
            tokenizer=tokenizer,
            batch_size=batch_size,
            max_seq_len=max_seq_len,
            pad_tok_id=pad_tok_id,
            num_fewshot=num_fewshot,
            prompt_string=prompt_string,
            example_delimiter=example_delimiter,
            hf_loading_vars=hf_loading_vars,
            hf_parsing_map=hf_parsing_map,
            continuation_delimiter=continuation_delimiter,
            destination_path=destination_path,
            prelimiter=question_prelimiter,
            cot_delimiter=cot_delimiter,
            fewshot_random_seed=fewshot_random_seed,
            pass_at_k=pass_at_k,
            generations_per_sample=generations_per_sample,
            temperature=temperature,
        )<|MERGE_RESOLUTION|>--- conflicted
+++ resolved
@@ -373,13 +373,8 @@
         Runs text through the tokenizer and handles special cases.
         Args:
             prompt_and_fewshot (str): the collection of the prompt and fewshot examples that belongs before the example's context
-<<<<<<< HEAD
             ctxt (str): the specific example's derrived context
             example (Dict): the example as a dictionary. Used for additional processing in inherited classes.
-=======
-            ctx (str): the specific example's derived context
-            example (dict): the example as a dictionary. Used for additional processing in inherited classes.
->>>>>>> c8d45383
 
         Returns:
             Dict: dictionary with the tokenized data
@@ -644,13 +639,8 @@
         Runs text through the tokenizer and handles special cases.
         Args:
             prompt_and_fewshot (str): the collection of the prompt and fewshot examples that belongs before the example's context
-<<<<<<< HEAD
             ctx (str): the specific example's derrived context
             example (Dict): the example as a dictionary.
-=======
-            ctx (str): the specific example's derived context
-            example (dict): the example as a dictionary.
->>>>>>> c8d45383
 
         Returns:
             Dict: dictionary with the tokenized data
@@ -737,13 +727,8 @@
         Runs text through the tokenizer and handles special cases.
         Args:
             prompt_and_fewshot (str): the collection of the prompt and fewshot examples that belongs before the example's context
-<<<<<<< HEAD
             ctx (str): the specific example's derrived context
             example (Dict): the example as a dictionary.
-=======
-            ctx (str): the specific example's derived context
-            example (dict): the example as a dictionary.
->>>>>>> c8d45383
 
         Returns:
             Dict: dictionary with the tokenized data
@@ -832,13 +817,8 @@
         Runs text through the tokenizer and handles special cases.
         Args:
             prompt_and_fewshot (str): the collection of the prompt and fewshot examples that belongs before the example's context
-<<<<<<< HEAD
             ctx (str): the specific example's derrived context
             example (Dict): the example as a dictionary.
-=======
-            ctx (str): the specific example's derived context
-            example (dict): the example as a dictionary.
->>>>>>> c8d45383
 
         Returns:
             Dict: dictionary with the tokenized data
@@ -1045,13 +1025,8 @@
         Runs text through the tokenizer and handles special cases.
         Args:
             prompt_and_fewshot (str): the collection of the prompt and fewshot examples that belongs before the example's context
-<<<<<<< HEAD
             ctx (str): the specific example's derrived context
             example (Dict): the example as a dictionary.
-=======
-            ctx (str): the specific example's derived context
-            example (dict): the example as a dictionary.
->>>>>>> c8d45383
 
         Returns:
             Dict: dictionary with the tokenized data
@@ -1223,13 +1198,8 @@
         Runs text through the tokenizer and handles special cases.
         Args:
             prompt_and_fewshot (str): the collection of the prompt and fewshot examples that belongs before the example's context
-<<<<<<< HEAD
             ctx (str): the specific example's derrived context
             example (Dict): the example as a dictionary.
-=======
-            ctx (str): the specific example's derived context
-            example (dict): the example as a dictionary.
->>>>>>> c8d45383
 
         Returns:
             Dict: dictionary with the tokenized data
