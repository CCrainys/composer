# Copyright 2022 MosaicML Composer authors
# SPDX-License-Identifier: Apache-2.0
# This code is based on the implementation in https://github.com/EleutherAI/lm-evaluation-harness/blob/8c048e266a22a1c85ccbdb0c209ac712e4f39989/lm_eval/base.py#L221-L330

from __future__ import annotations

import json
import os
import random
from typing import TYPE_CHECKING, Any, Dict, List, Optional, Union

import torch
import transformers
from torch.utils.data import DataLoader, Dataset
from tqdm import tqdm

from composer.core import DataSpec
from composer.core.data_spec import _default_split_batch, _split_list
from composer.utils import MissingConditionalImportError, dist, get_file

if TYPE_CHECKING:
    import transformers

<<<<<<< HEAD
# allow models slightly more tokens than were used in the most verbose CoT in the dataset
MAX_ANSWER_BUFFER_LENGTH = 10
=======
# Allow models to have slightly more tokens than were used in the most verbose CoT in the dataset
_MAX_ANSWER_BUFFER_LENGTH = 10
>>>>>>> 29edfff7

__all__ = [
    'InContextLearningLMTaskDataset',
    'InContextLearningMultipleChoiceTaskDataset',
    'InContextLearningCodeEvalDataset',
    'InContextLearningQATaskDataset',
    'get_icl_task_dataloader',
]


def strip_data(samples):
    return [{k: v.strip() if isinstance(v, str) else v for k, v in entry.items()} for entry in samples]


def _tokenizer_needs_prefix_space(tokenizer) -> bool:
    # Test for whether a prefix space is needed before the continuation.
    # sentencepiece tokenization should not have a prefix space, but gpt2 style BPE should
    return len(tokenizer(' a', add_special_tokens=False)['input_ids']) == 1


def _make_padded_input(context_enc, continuation_enc, max_seq_len, pad_tok_id, padding_side='right'):
    if len(continuation_enc) + len(context_enc) > max_seq_len:
        # clip from the end
        context_max_subseq_len = max_seq_len - len(continuation_enc)

        if context_max_subseq_len < 0:
            raise Exception(f'Dataset included continuation longer than the max seq len')
            # can't support continuations which are longer than the max seq len

        context_enc = context_enc[-(context_max_subseq_len):]

    # continuation span is the _inclusive_ range of indices corresponding to the continuation
    continuation_span = torch.tensor(range(len(context_enc), len(context_enc) + len(continuation_enc)))
    inp = torch.tensor(
        (context_enc + continuation_enc),
        dtype=torch.long,
    )
    (inp_len,) = inp.shape

    # pad length from seq to padding_length
    if padding_side == 'right':
        inp = torch.cat(
            [
                inp,  # [seq]
                torch.LongTensor((max_seq_len - inp_len) * [pad_tok_id]),
            ],
            dim=0,
        )
    elif padding_side == 'left':
        inp = torch.cat(
            [
                torch.LongTensor((max_seq_len - inp_len) * [pad_tok_id]),
                inp,  # [seq]
            ],
            dim=0,
        )
    else:
        raise ValueError(f"Unknown padding_side {padding_side}. padding_side must be either 'left' or 'right'")

    return inp, continuation_span


def _get_fewshot_sample_idxs(dataset_size: int, num_fewshot: int, sample_idx: int, rng: random.Random):
    # samples without replacement. if num_fewshot exceeds the number of unique samples,
    # then we will have fewer than num_fewshot examples in context
    num_fewshot = min(dataset_size - 1, num_fewshot)
    fewshot_idxs = set(rng.sample(range(0, dataset_size), num_fewshot))

    if sample_idx in fewshot_idxs:
        fewshot_idxs.remove(sample_idx)
        if len(fewshot_idxs) >= dataset_size - 1:
            return fewshot_idxs

        replacement_sample = rng.choice(range(0, dataset_size))
        while replacement_sample in fewshot_idxs or replacement_sample == sample_idx:
            replacement_sample = rng.choice(range(0, dataset_size))
        fewshot_idxs.add(replacement_sample)
    return fewshot_idxs


class InContextLearningQATaskDataset(Dataset):
    """A dataset that construct batches for in-context learning question answering evaluation

    The input format is expected to be a jsonl file with the following fields:
    - context: the question
    - answer: the preferred answer to the question
    - aliases: a list of aliases for the answer

    Args:
        dataset_uri (str): Either a local path, or a remote path beginning with ``s3://``, or another backend
            supported by :meth:`composer.utils.maybe_create_object_store_from_uri`. Dataset must consist of rows of JSON data points with "context",
            "answer", and "aliases". See tests/datasets/local_data/triviaqa_small.jsonl.
        tokenizer (Union[transformers.PreTrainedTokenizer, transformers.PreTrainedTokenizerFast]): The tokenizer used to map between strings and token ids
        batch_size (int): Size of a batch used for eval
        max_seq_len (int): The maximum sequence length supported by the model
        pad_tok_id (int): The special token reserved for padding batches
        num_fewshot (int): The number of complete fewshot examples to prepend before each test example
        prompt_string (str): Prompt string to put once before all fewshot examples/test examples (e.g. 'translate english to french')
        example_delimiter (str): Separator that goes between individual (context, answer) pairs (e.g. '\n')
        continuation_delimiter: (str): Separator that goes between context and answer in each example (e.g. '\nA: ')
        destination_path (str): Temporary path to store downloaded datasets
        question_prelimiter (str): String to put before each question (e.g. 'Q: ')
        fewshot_random_seed (int): Random seed to use for fewshot sampling
    """

    def _read_dataset(self, dataset: Dataset) -> List[Dict[str, str]]:
        result = []
        for example in dataset:
            result.append({
                'context': example['context'],
                'answer': example['answer'],
                'aliases': set([example['answer']] + example.get('aliases', [])),
                'chain_of_thought': example.get('chain_of_thought', '')
            })
        return result

    def __init__(
        self,
        dataset_uri: str,
        tokenizer: Union[transformers.PreTrainedTokenizer, transformers.PreTrainedTokenizerFast],
        max_seq_len: int,
        pad_tok_id: int,
        num_fewshot: int,
        prompt_string: str,
        example_delimiter: str,
        continuation_delimiter: str,
        destination_path: str,
        question_prelimiter: str,
        fewshot_random_seed: int,
        cot_delimiter: str = '',
    ):
        try:
            from datasets import load_dataset  # pyright: ignore [reportGeneralTypeIssues]
        except ImportError as e:
            raise MissingConditionalImportError(extra_deps_group='nlp',
                                                conda_package='datasets',
                                                conda_channel='conda-forge') from e
        with dist.local_rank_zero_download_and_wait(destination_path):
            if dist.get_local_rank() == 0:
                get_file(dataset_uri, destination_path, overwrite=True)
        dataset = load_dataset('json', data_files=destination_path, split='train', streaming=False)
<<<<<<< HEAD
        self.samples = list(
            dataset.map(
                lambda examples: {
                    'context': examples['context'],
                    'answer': examples['answer'],
                    'aliases': [examples['answer']] + examples.get('aliases', []),
                    'chain_of_thought': examples.get('chain_of_thought', '')
                }))
=======
        self.samples = self._read_dataset(dataset)
>>>>>>> 29edfff7
        self.samples = strip_data(self.samples)
        self.tokenizer = tokenizer
        self.max_seq_len = max_seq_len
        self.pad_tok_id = pad_tok_id
        self.padding_side = 'left'
        self.max_answer_length = 0
        fewshot_rng = random.Random(fewshot_random_seed)
<<<<<<< HEAD
        self.encoded_dataset = self.prep_examples(num_fewshot, prompt_string, example_delimiter, continuation_delimiter,
                                                  question_prelimiter, cot_delimiter, fewshot_rng)

    def prep_examples(self, num_fewshot: int, prompt_string: str, example_delimiter: str, continuation_delimiter: str,
                      question_prelimiter: str, cot_delimiter: str, fewshot_rng: random.Random):
=======
        self.encoded_dataset = self._prep_examples(num_fewshot, prompt_string, example_delimiter,
                                                   continuation_delimiter, question_prelimiter, fewshot_rng,
                                                   cot_delimiter)

    def _format_prompt_and_fewshot(self, num_fewshot: int, prompt_string: str, example_delimiter: str,
                                   continuation_delimiter: str, question_prelimiter: str, cot_delimiter: str,
                                   fewshot_rng: random.Random, sample_idx: int) -> str:
        """Formats the prompt fewshot examples for test sample `sample_idx`.

        Randomly select `num_fewshot` samples from the dataset (not including the sample at `sample_idx`) and format
        them each as follows `{example_delimiter}{question_prelimiter}{context}{continuation_delimiter}{chain_of_thought}{cot_delimiter}{answer}`.

        `chain_of_thought` will default to empty if not present in the dataset but `context` and `answer` must be present.

        Returns the formatted prompt_string + concatenated list of formatted few shot examples.
        """
        prompt_and_fewshot = prompt_string

        if num_fewshot > 0:
            fewshot_idxs = _get_fewshot_sample_idxs(len(self.samples), num_fewshot, sample_idx, fewshot_rng)
            for fewshot_idx in fewshot_idxs:
                context = self.samples[fewshot_idx]['context']
                chain_of_thought = self.samples[fewshot_idx].get('chain_of_thought', '')
                answer = self.samples[fewshot_idx]['answer']

                if len(chain_of_thought) == 0:
                    cot_delimiter = ''
                context = f'{question_prelimiter}{context}'
                if len(prompt_and_fewshot) > 0:
                    context = f'{example_delimiter}{context}'
                prompt_and_fewshot += f'{context}{continuation_delimiter}{chain_of_thought}{cot_delimiter}{answer}'

        return prompt_and_fewshot

    def _prep_examples(self,
                       num_fewshot: int,
                       prompt_string: str,
                       example_delimiter: str,
                       continuation_delimiter: str,
                       question_prelimiter: str,
                       fewshot_rng: random.Random,
                       cot_delimiter: str = '') -> List[Dict[str, Any]]:
>>>>>>> 29edfff7
        """Prepares a set of language modeling tasks into tokenized format with prompt and fewshot examples.

        Each task consists of a context and a continuation as well as an optional prompt and optional list of
        example context/continuation pairs which precede the test context/continuation pair.

        Args:
            num_fewshot (int): Number of examples context/continuation pairs to prepend to the test pair
            prompt_string (str): The prompt to prepend to all inputs
            example_delimiter (str): The delimiter used to separate each individual context/continuation pair
            continuation_delimiter (str): The delimiter used to separate each context from its continuation
            question_prelimiter (str): The text to prepend to each question
            cot_delimiter (str): The delimiter used to separate the chain-of-thought (if present) from the final model response.
            fewshot_rng (random.Random): Random number generator to use for fewshot sampling
            cot_delimiter (str): The delimiter used to separate the chain-of-thought (if present) from the final model response.


        Returns:
            dict: Contains the context, the continuation, and the preamble (prompt + fewshot examples)
        """
        max_answer_length = 0
        has_cot = False
        examples = []
        for sample_idx in tqdm(range(len(self.samples))):
            encoded_example = {}

<<<<<<< HEAD
            preamble = prompt_string

            if num_fewshot > 0:
                fewshot_idxs = _get_fewshot_sample_idxs(len(self.samples), num_fewshot, sample_idx, fewshot_rng)
                for fewshot_idx in fewshot_idxs:
                    ctxt, cot, cont = (self.samples[fewshot_idx]['context'],
                                       self.samples[fewshot_idx].get('chain_of_thought',
                                                                     ''), self.samples[fewshot_idx]['answer'])
                    if len(cot) == 0:
                        cot_delimiter = ''
                    ctxt = f'{question_prelimiter}{ctxt}'
                    if len(preamble) > 0:
                        ctxt = f'{example_delimiter}{ctxt}'
                    preamble += f'{ctxt}{continuation_delimiter}{cot}{cot_delimiter}{cont}'
=======
            prompt_and_fewshot = self._format_prompt_and_fewshot(num_fewshot, prompt_string, example_delimiter,
                                                                 continuation_delimiter, question_prelimiter,
                                                                 cot_delimiter, fewshot_rng, sample_idx)
>>>>>>> 29edfff7

            ctxt = self.samples[sample_idx]['context']
            ctxt = f'{question_prelimiter}{ctxt}'
            if len(prompt_and_fewshot) > 0:
                ctxt = f'{example_delimiter}{ctxt}'

            # rstrip the continuation delimiter, because the prompt ending in a space results in degenerate output
            continuation_delimiter_stripped = continuation_delimiter.rstrip()
            ctxt = f'{ctxt}{continuation_delimiter_stripped}'

            # If the preamble is empty then this will be a 0-length list, unless the tokenizer adds special tokens to empty strings (e.g. OPT tokenizer)
            encoded_example['preamble'] = self.tokenizer(prompt_and_fewshot)
            # If there is an EOS token added, we need to remove it so it is not in the middle of the prompt
            if self.tokenizer.eos_token_id is not None and len(
                    encoded_example['preamble']
                ['input_ids']) > 1 and encoded_example['preamble']['input_ids'][-1] == self.tokenizer.eos_token_id:
                encoded_example['preamble']['input_ids'] = encoded_example['preamble']['input_ids'][:-1]

            encoded_example['context'] = self.tokenizer(ctxt, add_special_tokens=False)
<<<<<<< HEAD
            encoded_example['aliases'] = list(set(self.samples[sample_idx]['aliases']))
=======
            encoded_example['aliases'] = list(self.samples[sample_idx]['aliases'])
>>>>>>> 29edfff7
            encoded_example['cot_delimiter'] = cot_delimiter
            examples.append(encoded_example)
            for answer in self.samples[sample_idx]['aliases']:
                response = f"{self.samples[sample_idx]['chain_of_thought']}{cot_delimiter}{answer}"
                max_answer_length = max(max_answer_length, len(self.tokenizer(response)['input_ids']))

            if len(self.samples[sample_idx]['chain_of_thought']) > 0:
                has_cot = True

<<<<<<< HEAD
        self.max_answer_length = max_answer_length + (MAX_ANSWER_BUFFER_LENGTH if has_cot else 0)
=======
        self.max_answer_length = max_answer_length + (_MAX_ANSWER_BUFFER_LENGTH if has_cot else 0)
>>>>>>> 29edfff7
        return examples

    def __getitem__(self, index):
        return self.encoded_dataset[index]

    def __len__(self):
        return len(self.encoded_dataset)

    def collate_fn(self, data):
        inputs, answers = [], []
        cot_delimiter = ''

        for sample in data:
            preamble, context, aliases = (sample['preamble'], sample['context'], sample['aliases'])
            context_enc = preamble['input_ids'] + context['input_ids']
            inp, _ = _make_padded_input(context_enc, [],
                                        self.max_seq_len - self.max_answer_length,
                                        self.pad_tok_id,
                                        padding_side=self.padding_side)

            inputs.append(inp)
            answers.append(aliases)

<<<<<<< HEAD
            # we will search for the answer within the portion of the model response
=======
            # We will search for the answer within the portion of the model response
>>>>>>> 29edfff7
            # beginning with `cot_delimiter`
            cot_delimiter = sample['cot_delimiter']

        batch = {
            'input_ids': torch.stack(inputs),
            'mode': 'generate',
            'labels': answers,
            'cot_delimiter': cot_delimiter,
            'generation_length': self.max_answer_length,
            'generation_kwargs': {
                'pad_token_id': self.pad_tok_id,
                'use_cache': True
            }
        }

        batch['attention_mask'] = ~(batch['input_ids'] == self.pad_tok_id)
        return batch

    def get_num_samples_in_batch(self, batch) -> int:
        return batch['input_ids'].shape[0]

    def split_batch(self, batch: Any, microbatch_size: int):
        # Don't split kwargs that don't change
        # Normally split torch tensors
        # List split lists of strings
        no_split = ['mode', 'generation_length', 'generation_kwargs', 'cot_delimiter']
        normal_split = ['input_ids', 'attention_mask']
        list_split = ['labels']
        chunked = {}
        for k, v in batch.items():
            if k in no_split:
                # Defer broadcasting until we know num_chunks
                pass
            elif k in list_split:
                chunked[k] = _split_list(v, microbatch_size)
            elif k in normal_split:
                chunked[k] = _default_split_batch(v, microbatch_size)
            else:
                raise ValueError(f'Unexpected key {k}')
        num_chunks = len(chunked['input_ids'])
        for k, v in batch.items():
            if isinstance(v, (int, float, str, bool, dict)):
                chunked[k] = [v] * num_chunks
        return [{k: v[idx] for k, v in chunked.items()} for idx in range(num_chunks)]


class InContextLearningLMTaskDataset(Dataset):
    """A dataset that construct batches for in-context learning language modeling evaluation

    Args:
        dataset_uri (str): Either a local path, or a remote path beginning with ``s3://``, or another backend
            supported by :meth:`composer.utils.maybe_create_object_store_from_uri`. Dataset must consist of rows of JSON data points with "context",
            and "continuation". See tests/datasets/local_data/lambada_small.jsonl.
        tokenizer (Union[transformers.PreTrainedTokenizer, transformers.PreTrainedTokenizerFast]): The tokenizer used to transform data into batches
        batch_size (int): Size of a batch used for eval
        max_seq_len (int): The sequence length expected by the model
        pad_tok_id (int): The special token reserved for padding the ends of batches
        num_fewshot (int): The number of complete fewshot examples to prepend before each test example
        prompt_string (str): Prompt string to put once before all fewshot examples/test examples (e.g. 'translate english to french')
        example_delimiter (str): Separator that goes between individual (context, continuation) pairs (e.g. '\n')
        continuation_delimiter: (str): Separator that goes between context and continuation in each example (e.g. '->')
        destination_path (str): Temporary path to store downloaded datasets
        fewshot_random_seed (int): Random seed used to select fewshot examples
    """

    def __init__(
        self,
        dataset_uri: str,
        tokenizer: Union[transformers.PreTrainedTokenizer, transformers.PreTrainedTokenizerFast],
        max_seq_len: int,
        pad_tok_id: int,
        num_fewshot: int,
        prompt_string: str,
        example_delimiter: str,
        continuation_delimiter: str,
        destination_path: str,
        fewshot_random_seed: int,
    ):
        try:
            from datasets import load_dataset  # pyright: ignore [reportGeneralTypeIssues]
        except ImportError as e:
            raise MissingConditionalImportError(extra_deps_group='nlp',
                                                conda_package='datasets',
                                                conda_channel='conda-forge') from e
        with dist.local_rank_zero_download_and_wait(destination_path):
            if dist.get_local_rank() == 0:
                get_file(dataset_uri, destination_path, overwrite=True)
        dataset = load_dataset('json', data_files=destination_path, split='train', streaming=False)
        self.samples = list(
            dataset.map(lambda examples: {
                'continuation': examples['continuation'],
                'context': examples['context'],
            }))
        self.samples = strip_data(self.samples)

        self.tokenizer = tokenizer
        self.max_seq_len = max_seq_len
        self.pad_tok_id = pad_tok_id
        fewshot_rng = random.Random(fewshot_random_seed)

        self.prefix_space = _tokenizer_needs_prefix_space(self.tokenizer)

        self.encoded_dataset = self.prep_examples(num_fewshot, prompt_string, example_delimiter, continuation_delimiter,
                                                  fewshot_rng)

    def prep_examples(self, num_fewshot: int, prompt_string: str, example_delimiter: str, continuation_delimiter: str,
                      fewshot_rng: random.Random):
        """Prepares a set of language modeling tasks into tokenized format with prompt and fewshot examples.

        Each task consists of a context and a continuation as well as an optional prompt and optional list of
        example context/continuation pairs which precede the test context/continuation pair.

        Args:
            num_fewshot (int): Number of examples context/continuation pairs to prepend to the test pair
            prompt_string (str): The prompt to prepend to all inputs
            example_delimiter (str): The delimiter used to separate each individual context/continuation pair
            continuation_delimiter (str): The delimiter used to separate each context from its continuation
            fewshot_rng (random.Random): Random number generator used to select fewshot examples

        Returns:
            dict: Contains the context, the continuation, and the preamble (prompt + fewshot examples)
        """
        examples = []
        for sample_idx in tqdm(range(len(self.samples))):
            encoded_example = {}

            preamble = prompt_string

            if num_fewshot > 0:
                fewshot_idxs = _get_fewshot_sample_idxs(len(self.samples), num_fewshot, sample_idx, fewshot_rng)
                for fewshot_idx in fewshot_idxs:
                    ctxt, cont = self.samples[fewshot_idx]['context'], self.samples[fewshot_idx]['continuation']
                    if len(preamble) > 0:
                        ctxt = f'{example_delimiter}{ctxt}'
                    preamble += f'{ctxt}{continuation_delimiter}{cont}'

            ctxt, cont = self.samples[sample_idx]['context'], self.samples[sample_idx]['continuation']
            if len(preamble) > 0:
                ctxt = f'{example_delimiter}{ctxt}'

            # rstrip the continuation delimiter, because the prompt ending in a space results in degenerate output
            continuation_delimiter_stripped = continuation_delimiter.rstrip()

            if self.prefix_space and not cont.startswith(' '):
                cont = f' {cont}'
            ctxt += continuation_delimiter_stripped

            encoded_example['preamble'] = self.tokenizer(
                preamble
            )  # if the preamble is empty then these will be 0-length lists, unless the tokenizer adds special tokens to empty strings (e.g. OPT tokenizer)
            if self.tokenizer.eos_token_id is not None and len(
                    encoded_example['preamble']
                ['input_ids']) > 1 and encoded_example['preamble']['input_ids'][-1] == self.tokenizer.eos_token_id:
                encoded_example['preamble']['input_ids'] = encoded_example['preamble']['input_ids'][:-1]

            encoded_example['context'] = self.tokenizer(ctxt, add_special_tokens=False)
            encoded_example['continuation'] = self.tokenizer(cont, add_special_tokens=False)

            examples.append(encoded_example)

        return examples

    def __getitem__(self, index):
        return self.encoded_dataset[index]

    def __len__(self):
        return len(self.encoded_dataset)

    def collate_fn(self, data):
        inputs = []
        continuation_indices = []
        for data_pair in data:
            preamble, context, continuation = (data_pair['preamble'], data_pair['context'], data_pair['continuation'])

            context_enc = preamble['input_ids'] + context['input_ids']
            continuation_enc = continuation['input_ids']

            inp, continuation_span = _make_padded_input(context_enc, continuation_enc, self.max_seq_len,
                                                        self.pad_tok_id)

            inputs.append(inp)
            continuation_indices.append(continuation_span)

        batch = {
            'input_ids': torch.stack(inputs),
            'continuation_indices': continuation_indices,
            'mode': 'icl_task',
            'labels': torch.stack(inputs),
        }

        batch['attention_mask'] = ~(batch['input_ids'] == self.pad_tok_id)
        return batch

    def get_num_samples_in_batch(self, batch) -> int:
        return batch['input_ids'].shape[0]


class InContextLearningMultipleChoiceTaskDataset(Dataset):
    """A dataset that construct batches for in-context learning multiple choice evaluation

    If each question has N answer choices, we construct N distinct inputs per question. In order to ensure
    consistency across multi-GPU, we set the batch size to be `min(N, batch_size)` so that all N
    inputs per question can stored in the same batch.

    Each batch then consists of batch_size // N distinct questions and has the following the structure

    'input_ids': Input tensor batch x seqlen x # tokens
    'continuation_indices': List of |batch| consisting of tensors indicating which indices in the sequence correspond to the question answer (aka continuation)
    'mode': Indicates to the model that this is an ICL task and may rely on a custom code path to properly update metrics
    'labels': Identical to the input, used by the model to calculate loss/metrics
    'gold_indices': List of length |batch_size // N| indicating for each question, which of the answers is correct (via an integer [0, N-1])
    'choice_groupings': Indicates which indices of the batch correspond to which questions

    Args:
        dataset_uri (str): Either a local path, or a remote path beginning with ``s3://``, or another backend
            supported by :meth:`composer.utils.maybe_create_object_store_from_uri`. Dataset must consist of rows of JSON data points with "query",
            "choices", and "gold" index. See tests/datasets/local_data/piqa_small.jsonl.
        tokenizer (Union[transformers.PreTrainedTokenizer, transformers.PreTrainedTokenizerFast]): The tokenizer used to transform data into batches
        batch_size (int): Size of a batch used for eval
        max_seq_len (int): The sequence length expected by the model
        pad_tok_id (int): The special token reserved for padding the ends of batches
        num_fewshot (int): The number of complete fewshot examples to prepend before each test example
        prompt_string (str): Prompt string to put once before all fewshot examples/test examples (e.g. 'translate english to french')
        example_delimiter (str): Separator that goes between individual (context, continuation) pairs (e.g. '\n')
        continuation_delimiter: (str): Separator that goes between context and continuation in each example (e.g. '->')
        destination_path (str): Temporary path to store downloaded datasets
        fewshot_random_seed (int): Random seed used to select fewshot examples
    """

    def __init__(
        self,
        dataset_uri: str,
        tokenizer: Union[transformers.PreTrainedTokenizer, transformers.PreTrainedTokenizerFast],
        max_seq_len: int,
        pad_tok_id: int,
        num_fewshot: int,
        prompt_string: str,
        example_delimiter: str,
        continuation_delimiter: str,
        destination_path: str,
        fewshot_random_seed: int,
    ):
        try:
            from datasets import load_dataset  # pyright: ignore [reportGeneralTypeIssues]
        except ImportError as e:
            raise MissingConditionalImportError(extra_deps_group='nlp',
                                                conda_package='datasets',
                                                conda_channel='conda-forge') from e

        with dist.local_rank_zero_download_and_wait(destination_path):
            if dist.get_local_rank() == 0:
                get_file(dataset_uri, destination_path, overwrite=True)
        dataset = load_dataset('json', data_files=destination_path, split='train', streaming=False)
        self.samples = list(
            dataset.map(lambda examples: {
                'query': examples['query'],
                'choices': examples['choices'],
                'gold': examples['gold']
            }))
        self.samples = strip_data(self.samples)

        self.num_choices = len(self.samples[0]['choices'])
        self.tokenizer = tokenizer
        self.max_seq_len = max_seq_len
        self.pad_tok_id = pad_tok_id
        fewshot_rng = random.Random(fewshot_random_seed)

        self.prefix_space = _tokenizer_needs_prefix_space(self.tokenizer)

        self.encoded_dataset = self.prep_examples(num_fewshot, prompt_string, example_delimiter, continuation_delimiter,
                                                  fewshot_rng)

    def prep_examples(self, num_fewshot: int, prompt_string: str, example_delimiter: str, continuation_delimiter: str,
                      fewshot_rng: random.Random):
        """Prepares a set of multiple choice questions into tokenized format with prompt and few shot examples.

        Each question consists of a query and set of answer choices, only one of which is correct. At inference time
        we construct individual inference examples consisting of the query + a single choice, as well as an optional (prompt) and optional list
        of example query + correct answers, which precede the test query + choice.

        For multiple choice, this method provides information relaying which of the answer choices is the correct one. This
        information is used for computing accuracy metrics.

        Args:
            num_fewshot (int): Number of examples context/continuation pairs to prepend to the test pair
            prompt_string (str): The prompt to prepend to all inputs
            example_delimiter (str): The delimiter used to separate each example query/answer pair
            continuation_delimiter (str): The delimiter used to separate each query from its answer
            fewshot_rng (random.Random): Random number generator used to select fewshot examples

        Returns:
            dict: Contains the query, the list of encoded potential answer choices, the preamble (prompt + fewshot examples), and
                the index of the correct answer choice.
        """
        examples = []
        for sample_idx in tqdm(range(len(self.samples))):

            preamble = prompt_string
            if num_fewshot > 0:
                fewshot_idxs = _get_fewshot_sample_idxs(len(self.samples), num_fewshot, sample_idx, fewshot_rng)
                for fewshot_idx in fewshot_idxs:
                    query, choices, gold_idx = self.samples[fewshot_idx]['query'], self.samples[fewshot_idx][
                        'choices'], self.samples[fewshot_idx]['gold']
                    if len(preamble) > 0:
                        query = f'{example_delimiter}{query}'
                    assert isinstance(gold_idx, int)
                    preamble += f'{query}{continuation_delimiter}{choices[gold_idx]}'
            encoded_example = {}
            query, choices, gold_idx = self.samples[sample_idx]['query'], self.samples[sample_idx][
                'choices'], self.samples[sample_idx]['gold'],
            if len(preamble) > 0:
                query = f'{example_delimiter}{query}'

            # rstrip the continuation delimiter, because the prompt ending in a space results in degenerate output
            continuation_delimiter_stripped = continuation_delimiter.rstrip()

            if self.prefix_space:
                choices = [(f' {choice}' if not choice.startswith(' ') else choice) for choice in choices]
            query += continuation_delimiter_stripped
            encoded_example['preamble'] = self.tokenizer(
                preamble
            )  # if the preamble is empty then these will be 0-length lists, unless the tokenizer adds special tokens to empty strings (e.g. OPT tokenizer)

            if self.tokenizer.eos_token_id is not None and len(
                    encoded_example['preamble']
                ['input_ids']) > 1 and encoded_example['preamble']['input_ids'][-1] == self.tokenizer.eos_token_id:
                encoded_example['preamble']['input_ids'] = encoded_example['preamble']['input_ids'][:-1]

            encoded_example['gold_idx'] = gold_idx

            encoded_example['query'] = self.tokenizer(query, add_special_tokens=False)
            encoded_example['choices'] = [self.tokenizer(choice, add_special_tokens=False) for choice in choices]

            examples.append(encoded_example)

        return examples

    def __getitem__(self, index):
        return self.encoded_dataset[index]

    def __len__(self):
        return len(self.encoded_dataset)

    def collate_fn(self, data):
        inputs = []
        continuation_indices = []
        gold_idxs = []
        choice_groupings = []
        for data_pair in data:

            choice_start_idx = len(continuation_indices)
            preamble, context, choices, gold_idx = (data_pair['preamble'], data_pair['query'], data_pair['choices'],
                                                    data_pair['gold_idx'])

            for choice in choices:
                context_enc = preamble['input_ids'] + context['input_ids']
                continuation_enc = choice['input_ids']
                inp, continuation_span = _make_padded_input(context_enc, continuation_enc, self.max_seq_len,
                                                            self.pad_tok_id)

                inputs.append(inp)
                continuation_indices.append(continuation_span)

            gold_idxs.append(gold_idx)
            choice_end_idx = len(continuation_indices)
            choice_groupings.append((choice_start_idx, choice_end_idx))

        # We run each distinct query + answer choice through the model separately and determine which
        # answer has the lowest per-token-perplexity.
        #
        # If each question has N possible choices, all N must be grouped together as distinct elements of the batch
        # since the batch may consist of multiple questions, the choice_groupings indicates
        # which contiguous sequences of elements in the batch correspond to which question
        # gold_indices indicates which of the [0, N-1] choices is the correct one for each question.
        batch = {
            'input_ids': torch.stack(inputs),
            'continuation_indices': continuation_indices,
            'mode': 'icl_task',
            'labels': torch.stack(inputs),
            'gold_indices': gold_idxs,
            'choice_groupings': choice_groupings
        }
        batch['attention_mask'] = ~(batch['input_ids'] == self.pad_tok_id)
        return batch

    def get_num_samples_in_batch(self, batch) -> int:
        return batch['input_ids'].shape[0] // self.num_choices

    def split_batch(self, batch: Any, microbatch_size: int):
        """Split batch while ensuring all continuations are in the same microbatch.

        In ICL Multiple Choice, we duplicate each data point for each possible continuation.
        When splitting a batch, we have logical samples, which refer to one possible question,
        and real samples, which refers to one possible continuation. As sample count and
        microbatch_size are tracked in logical samples, we split logical attributes by
        microbatch_size and real attributes by microbatch_size * num_choices.
        """
        # Don't split kwargs that don't change
        # Normally split torch tensors
        # List split lists of strings
        no_split = ['mode']
        # Real
        real = ['input_ids', 'labels', 'attention_mask']
        logical = ['gold_indices']
        chunked = {}
        for k, v in batch.items():
            if k in no_split:
                # Defer broadcasting primitives until we know num_chunks
                pass
            elif k == 'continuation_indices':
                # List of list, so we have to directly call _split_list
                chunked[k] = _split_list(v, microbatch_size * self.num_choices)
            elif k == 'choice_groupings':
                # List of list, so we have to directly call _split_list
                chunked[k] = _split_list(v, microbatch_size)
            elif k in real:
                chunked[k] = _default_split_batch(v, microbatch_size * self.num_choices)
            elif k in logical:
                chunked[k] = _default_split_batch(v, microbatch_size)
            else:
                raise ValueError(f'Unexpected key {k}')
        num_chunks = len(chunked['input_ids'])
        # Broadcast primitives to all chunks
        for k, v in batch.items():
            if isinstance(v, (int, float, str, bool)):
                chunked[k] = [v] * num_chunks
        return [{k: v[idx] for k, v in chunked.items()} for idx in range(num_chunks)]


class InContextLearningSchemaTaskDataset(InContextLearningMultipleChoiceTaskDataset):
    """A dataset that constructs batches for in-context learning schema evaluation
    A schema task involves sentences with a fill-in-the-blank where the user needs to choose the correct word
    to fill in from a set of N options. We use the partial evaluation technique from https://arxiv.org/abs/1806.02847
    to determine the model's choice of fill-in word.
    Each batch then consists of batch_size // N distinct tasks and has the following the structure
    'input_ids': Input tensor batch x seqlen x # tokens
    'continuation_indices': List of |batch| consisting of tensors indicating which indices in the sequence correspond to the question answer (aka continuation)
    'mode': Indicates to the model that this is an ICL task and may rely on a custom code path to properly update metrics
    'labels': Identical to the input, used by the model to calculate loss/metrics
    'gold_indices': List of length |batch_size // N| indicating for each question, which of the answers is correct (via an integer [0, N-1])
    'choice_groupings': Indicates which indices of the batch correspond to which questions
    Args:
        dataset_uri (str): Either a local path, or a remote path beginning with ``s3://``, or another backend
            supported by :meth:`composer.utils.maybe_create_object_store_from_uri`. Dataset must consist of rows of JSON data points with "query",
            "choices", and "gold" index. See tests/datasets/local_data/piqa_small.jsonl.
        tokenizer (Union[transformers.PreTrainedTokenizer, transformers.PreTrainedTokenizerFast]): The tokenizer used to transform data into batches
        batch_size (int): Size of a batch used for eval
        max_seq_len (int): The sequence length expected by the model
        pad_tok_id (int): The special token reserved for padding the ends of batches
        num_fewshot (int): The number of complete fewshot examples to prepend before each test example
        prompt_string (str): Prompt string to put once before all fewshot examples/test examples (e.g. 'translate english to french')
        example_delimiter (str): Separator that goes between individual (context, continuation) pairs (e.g. '\n')
        continuation_delimiter: (str): Separator that goes between context and continuation in each example (e.g. '->')
        destination_path (str): Temporary path to store downloaded datasets
        fewshot_random_seed (int): Random seed used to select fewshot examples
    """

    def __init__(
        self,
        dataset_uri: str,
        tokenizer: Union[transformers.PreTrainedTokenizer, transformers.PreTrainedTokenizerFast],
        max_seq_len: int,
        pad_tok_id: int,
        num_fewshot: int,
        prompt_string: str,
        example_delimiter: str,
        continuation_delimiter: str,
        destination_path: str,
        fewshot_random_seed: int,
    ):
        try:
            from datasets import load_dataset  # pyright: ignore [reportGeneralTypeIssues]
        except ImportError as e:
            raise MissingConditionalImportError(extra_deps_group='nlp',
                                                conda_package='datasets',
                                                conda_channel='conda-forge') from e

        with dist.local_rank_zero_download_and_wait(destination_path):
            if dist.get_local_rank() == 0:
                get_file(dataset_uri, destination_path, overwrite=True)
        dataset = load_dataset('json', data_files=destination_path, split='train', streaming=False)
        self.samples = list(
            dataset.map(
                lambda examples: {
                    'context_options': examples['context_options'],
                    'continuation': examples['continuation'],
                    'gold': examples['gold']
                }))
        self.samples = strip_data(self.samples)

        self.num_choices = len(self.samples[0]['context_options'])
        self.tokenizer = tokenizer
        self.max_seq_len = max_seq_len
        self.pad_tok_id = pad_tok_id
        fewshot_rng = random.Random(fewshot_random_seed)

        self.prefix_space = _tokenizer_needs_prefix_space(self.tokenizer)

        self.encoded_dataset = self.prep_examples(num_fewshot, prompt_string, example_delimiter, continuation_delimiter,
                                                  fewshot_rng)

    def prep_examples(self, num_fewshot: int, prompt_string: str, example_delimiter: str, continuation_delimiter: str,
                      fewshot_rng: random.Random):
        """Prepares a set of schema questions into tokenized format with prompt and few shot examples.
        Each question consists of a set of possible contexts followed by a continuation, only one of the contexts would logically permit the continuation.
        At inference time we construct individual inference examples consisting of a single context option + the continuation,
        as well as an optional (prompt) and optional list of example correct context option + continuations, which precede the test context option + continuation.
        For schema, this method provides information relaying which of the answer choices is the correct one. This
        information is used for computing accuracy metrics.
        Args:
            num_fewshot (int): Number of examples context/continuation pairs to prepend to the test pair
            prompt_string (str): The prompt to prepend to all inputs
            example_delimiter (str): The delimiter used to separate each example query/answer pair
            continuation_delimiter (str): The delimiter used to separate each query from its answer
            fewshot_rng (random.Random): Random number generator used to select fewshot examples
        Returns:
            dict: Contains the query, the list of encoded potential answer choices, the preamble (prompt + fewshot examples), and
                the index of the correct answer choice.
        """

        examples = []
        for sample_idx in tqdm(range(len(self.samples))):

            preamble = prompt_string
            if num_fewshot > 0:
                fewshot_idxs = _get_fewshot_sample_idxs(len(self.samples), num_fewshot, sample_idx, fewshot_rng)
                for fewshot_idx in fewshot_idxs:
                    context_options, continuation, gold_idx = self.samples[fewshot_idx][
                        'context_options'], self.samples[fewshot_idx]['continuation'], self.samples[fewshot_idx]['gold']
                    assert isinstance(gold_idx, int)
                    context = context_options[gold_idx]
                    if len(preamble) > 0:
                        context = f'{example_delimiter}{context}'
                    preamble += f'{context}{continuation_delimiter}{continuation}'

            encoded_example = {}
            context_options, continuation, gold_idx = self.samples[sample_idx]['context_options'], self.samples[
                sample_idx]['continuation'], self.samples[sample_idx]['gold'],

            # rstrip the continuation delimiter, because the prompt ending in a space results in degenerate output
            continuation_delimiter_stripped = continuation_delimiter.rstrip()

            if len(preamble) > 0:
                context_options = [f'{example_delimiter}{c}{continuation_delimiter_stripped}' for c in context_options]
            encoded_example['preamble'] = self.tokenizer(
                preamble
            )  # if the preamble is empty then these will be 0-length lists, unless the tokenizer adds special tokens to empty strings (e.g. OPT tokenizer)
            if self.tokenizer.eos_token_id is not None and len(
                    encoded_example['preamble']
                ['input_ids']) > 1 and encoded_example['preamble']['input_ids'][-1] == self.tokenizer.eos_token_id:
                encoded_example['preamble']['input_ids'] = encoded_example['preamble']['input_ids'][:-1]

            encoded_example['gold_idx'] = gold_idx
            encoded_example['context_options'] = [self.tokenizer(c, add_special_tokens=False) for c in context_options]

            if self.prefix_space:
                continuation = f' {continuation}' if not continuation.startswith(' ') else continuation
            encoded_example['continuation'] = self.tokenizer(continuation, add_special_tokens=False)
            examples.append(encoded_example)

        return examples

    def collate_fn(self, data):
        inputs = []
        continuation_indices = []
        gold_idxs = []
        choice_groupings = []
        for data_pair in data:

            continuation_start_idx = len(continuation_indices)
            preamble, context_options, continuation, gold_idx = (data_pair['preamble'], data_pair['context_options'],
                                                                 data_pair['continuation'], data_pair['gold_idx'])

            for ctxt in context_options:
                context_enc = preamble['input_ids'] + ctxt['input_ids']
                continuation_enc = continuation['input_ids']
                inp, continuation_span = _make_padded_input(context_enc, continuation_enc, self.max_seq_len,
                                                            self.pad_tok_id)

                inputs.append(inp)
                continuation_indices.append(continuation_span)

            gold_idxs.append(gold_idx)
            continuation_end_idx = len(continuation_indices)
            choice_groupings.append((continuation_start_idx, continuation_end_idx))

        # We run each distinct query + answer choice through the model separately and determine which
        # answer has the lowest per-token-perplexity.
        #
        # If each question has N possible choices, all N must be grouped together as distinct elements of the batch
        # since the batch may consist of multiple questions, the choice_groupings indicates
        # which contiguous sequences of elements in the batch correspond to which question
        # gold_indices indicates which of the [0, N-1] choices is the correct one for each question.
        batch = {
            'input_ids': torch.stack(inputs),
            'continuation_indices': continuation_indices,
            'mode': 'icl_task',
            'labels': torch.stack(inputs),
            'gold_indices': gold_idxs,
            'choice_groupings': choice_groupings
        }
        batch['attention_mask'] = ~(batch['input_ids'] == self.pad_tok_id)
        return batch


class InContextLearningCodeEvalDataset(Dataset):
    """ A dataset that constructs batches for in-context learning code evaluation

    The input format is expected to be a jsonl file with the following fields:
    - task_id: label of given task
    - prompt: the code snippet that must be completed
    - entry_point: the entry to the function/code snippet to generate
    - canonical_solution: working solution
    - test: the checker code that will run to completion if the code generation is valid and otherwise throw assertion
    - test_inputs: list of test inputs
    - test_outputs: list of test outputs
    - language: the language of the code snippet
    Args:
        dataset_uri (str): Either a local path, or a remote path beginning with ``s3://``, or another backend
        supported by :meth:`composer.utils.maybe_create_object_store_from_uri`. Dataset must consist of rows of JSON data points with "task_id",
        "prompt", "entry_point", "canonical_solution", "test", "test_inputs", and "test_outputs". See tests/datasets/local_data/human_eval_small.jsonl.
        tokenizer (Union[transformers.PreTrainedTokenizer, transformers.PreTrainedTokenizerFast]): The tokenizer used to map between strings and token ids
        batch_size (int): Size of a batch used for eval
        max_seq_len (int): The maximum sequence length supported by the model
        pad_tok_id (int): The special token reserved for padding batches
        num_fewshot (int): The number of complete fewshot examples to prepend before each test example
        prompt_string (str): Prompt string to put once before all fewshot examples/test examples (e.g. 'translate english to french')
        example_delimiter (str): Separator that goes between individual (context, answer) pairs (e.g. '\n')
        destination_path (str): Temporary path to store downloaded datasets
        code_prelimiter (str): String to put before each code prompt (e.g. 'Q: ')
        fewshot_random_seed (int): Random seed to use for fewshot sampling
        generations_per_sample: how many outputs to generate per prompt
        top_p: top_p sampling parameter for nucleus sampling
        top_k: top_k sampling parameter for number of samples to consider
    """

    def __init__(
        self,
        dataset_uri: str,
        tokenizer: Union[transformers.PreTrainedTokenizer, transformers.PreTrainedTokenizerFast],
        max_seq_len: int,
        pad_tok_id: int,
        num_fewshot: int,
        prompt_string: str,
        example_delimiter: str,
        destination_path: str,
        code_prelimiter: str,
        fewshot_random_seed: int,
        generations_per_sample: int,
        pass_at_k: int = 1,
        top_p: Optional[float] = 0.95,
        top_k: Optional[int] = 40,
    ):
        try:
            from datasets import load_dataset  # pyright: ignore [reportGeneralTypeIssues]
        except ImportError as e:
            raise MissingConditionalImportError(extra_deps_group='nlp',
                                                conda_package='datasets',
                                                conda_channel='conda-forge') from e
        with dist.local_rank_zero_download_and_wait(destination_path):
            if dist.get_local_rank() == 0:
                get_file(dataset_uri, destination_path, overwrite=True)
        dataset = load_dataset('json', data_files=destination_path, split='train', streaming=False)
        self.samples = list(
            dataset.map(
                lambda examples: {
                    'task_id': examples['task_id'],
                    'prompt': examples['prompt'],
                    'canonical_solution': examples['canonical_solution'],
                    'test': examples['test'],
                    'entry_point': examples['entry_point'],
                    'test_inputs': examples['test_inputs'],
                    'test_outputs': examples['test_outputs'],
                    'language': examples['language'],
                }))

        if generations_per_sample < pass_at_k:
            raise ValueError(
                f'generations_per_sample ({generations_per_sample}) must be greater than or equal to pass_at_k ({pass_at_k}) for code evaluation.'
            )

        self.pass_at_k = pass_at_k
        self.generations_per_sample = generations_per_sample

        self.tokenizer = tokenizer
        self.max_seq_len = max_seq_len
        self.pad_tok_id = pad_tok_id
        self.padding_side = 'left'
        self.max_prompt_length = 0
        self.top_p = top_p
        self.top_k = top_k
        fewshot_rng = random.Random(fewshot_random_seed)
        self.encoded_dataset = self.prep_examples(num_fewshot, prompt_string, example_delimiter, code_prelimiter,
                                                  fewshot_rng)

    def prep_examples(self, num_fewshot: int, prompt_string: str, example_delimiter: str, code_prelimiter: str,
                      fewshot_rng: random.Random):
        """Prepares a set of code evaluation tasks into tokenized format with prompt and fewshot examples.

        Each task consists of a context as well as an optional prompt and optional list of
        example context/continuation pairs which precede the test context/continuation pair.

        Args:
            num_fewshot (int): Number of examples context/continuation pairs to prepend to the test pair
            prompt_string (str): The prompt to prepend to all inputs
            example_delimiter (str): The delimiter used to separate each individual context/continuation pair
            code_prelimiter (str): The text to prepend to each code prompt
            fewshot_rng (random.Random): Random number generator to use for fewshot sampling

        Returns:
            dict: Contains the context, the continuation, and the preamble (prompt + fewshot examples)
        """
        max_prompt_length = 0
        examples = []
        for sample_idx in tqdm(range(len(self.samples))):
            encoded_example = {}

            preamble = prompt_string

            if num_fewshot > 0:
                fewshot_idxs = _get_fewshot_sample_idxs(len(self.samples), num_fewshot, sample_idx, fewshot_rng)
                for fewshot_idx in fewshot_idxs:
                    ctxt, cont = self.samples[fewshot_idx]['prompt'], self.samples[fewshot_idx]['canonical_solution']
                    ctxt = f'{code_prelimiter}{ctxt}'
                    if len(preamble) > 0:
                        ctxt = f'{example_delimiter}{ctxt}'
                    preamble += f'{ctxt}{cont}'

            ctxt = self.samples[sample_idx]['prompt']
            ctxt = f'{code_prelimiter}{ctxt}'
            if len(preamble) > 0:
                ctxt = f'{example_delimiter}{ctxt}'

            # If the preamble is empty then this will be a 0-length list, unless the tokenizer adds special tokens to empty strings (e.g. OPT tokenizer)
            encoded_example['preamble'] = self.tokenizer(preamble)
            # If there is an EOS token added, we need to remove it so it is not in the middle of the prompt
            if self.tokenizer.eos_token_id is not None and len(
                    encoded_example['preamble']
                ['input_ids']) > 1 and encoded_example['preamble']['input_ids'][-1] == self.tokenizer.eos_token_id:
                encoded_example['preamble']['input_ids'] = encoded_example['preamble']['input_ids'][:-1]

            encoded_example['prompt'] = self.tokenizer(ctxt, add_special_tokens=False)
            encoded_example['prompt_text'] = self.samples[sample_idx]['prompt']
            encoded_example['task_id'] = self.samples[sample_idx]['task_id']
            encoded_example['canonical_solution'] = self.samples[sample_idx]['canonical_solution']
            encoded_example['test'] = self.samples[sample_idx]['test']
            encoded_example['entry_point'] = self.samples[sample_idx]['entry_point']
            encoded_example['test_inputs'] = self.samples[sample_idx]['test_inputs']
            encoded_example['test_outputs'] = self.samples[sample_idx]['test_outputs']
            encoded_example['language'] = self.samples[sample_idx]['language']

            examples.append(encoded_example)
            max_prompt_length = max(
                max_prompt_length,
                len(encoded_example['preamble']['input_ids'] + encoded_example['prompt']['input_ids']))

        self.max_prompt_length = max_prompt_length
        return examples

    def __getitem__(self, index):
        return self.encoded_dataset[index]

    def __len__(self):
        return len(self.encoded_dataset)

    def collate_fn(self, data):
        inputs, prompts, tests, canonical_solutions, entry_points, test_inputs, test_outputs, languages = [], [], [], [], [], [], [], []
        for sample in data:
            preamble, prompt, text_prompt, canonical_solution, test, entry_point, test_input, test_output, language = (
                sample['preamble'],
                sample['prompt'],
                sample['prompt_text'],
                sample['canonical_solution'],
                sample['test'],
                sample['entry_point'],
                sample['test_inputs'],
                sample['test_outputs'],
                sample['language'],
            )
            context_enc = preamble['input_ids'] + prompt['input_ids']
            inp, _ = _make_padded_input(context_enc, [],
                                        self.max_prompt_length,
                                        self.pad_tok_id,
                                        padding_side=self.padding_side)

            inputs.append(inp)
            tests.append(test)
            prompts.append(text_prompt)
            canonical_solutions.append(canonical_solution)
            entry_points.append(entry_point)
            test_inputs.append(test_input)
            test_outputs.append(test_output)
            languages.append(language)

        batch = {
            'input_ids': torch.stack(inputs),
            'mode': 'generate',
            'labels': canonical_solutions,
            'prompts': prompts,  # list of prompts
            'tests': tests,  # list of tests
            'canonical_solutions': canonical_solutions,  # list of solutions
            'entry_points': entry_points,  # list of entry points
            'test_inputs': test_inputs,  # list of test inputs
            'test_outputs': test_outputs,  # list of test outputs
            'languages': languages,  # list of languages
            'pass_at_k': self.pass_at_k,
            'generation_length': self.max_seq_len - self.max_prompt_length,
            'generation_kwargs': {
                'pad_token_id': self.pad_tok_id,
                'num_beams': 1,  # single beam
                'num_return_sequences': self.generations_per_sample,  # how many gens per prompt
                'do_sample': True,
                'top_p': self.top_p,
                'top_k': self.top_k,
                'use_cache': True,
            }
        }
        batch['attention_mask'] = ~(batch['input_ids'] == self.pad_tok_id)
        return batch

    def get_num_samples_in_batch(self, batch) -> int:
        # Count number of inputs in the batch
        return batch['input_ids'].shape[0]

    def split_batch(self, batch: Any, microbatch_size: int):
        # Don't split kwargs that don't change
        # Normally split torch tensors
        # List split lists of strings
        no_split = ['mode', 'generation_length', 'pass_at_k', 'generation_kwargs']
        normal_split = ['input_ids', 'attention_mask']
        list_split = [
            'labels', 'tests', 'canonical_solutions', 'entry_points', 'test_inputs', 'test_outputs', 'prompts',
            'languages'
        ]
        chunked = {}
        for k, v in batch.items():
            if k in no_split:
                # Defer broadcasting until we know num_chunks
                pass
            elif k in list_split:
                chunked[k] = _split_list(v, microbatch_size)
            elif k in normal_split:
                chunked[k] = _default_split_batch(v, microbatch_size)
            else:
                raise ValueError(f'Unexpected key {k}')
        num_chunks = len(chunked['input_ids'])
        for k, v in batch.items():
            if isinstance(v, (int, float, str, bool, dict)):
                chunked[k] = [v] * num_chunks

        return [{k: v[idx] for k, v in chunked.items()} for idx in range(num_chunks)]


def build_icl_dataloader(
    icl_task_type: str,
    dataset_uri: str,
    tokenizer: Union[transformers.PreTrainedTokenizer, transformers.PreTrainedTokenizerFast],
    batch_size: int,
    max_seq_len: int,
    pad_tok_id: int,
    num_fewshot: int,
    prompt_string: str,  # e.g. 'translate english to french:'
    example_delimiter: str,  # e.g. '\n'
    continuation_delimiter: str,  # e.g. ''
    destination_path: str,
    question_prelimiter: str = '',  # e.g. 'Question: '
    cot_delimiter: str = '',
    fewshot_random_seed: int = 1234,
    pass_at_k: int = 1,
    generations_per_sample: int = 1,
) -> DataSpec:
    if icl_task_type == 'multiple_choice':
        dataset = InContextLearningMultipleChoiceTaskDataset(dataset_uri,
                                                             tokenizer,
                                                             max_seq_len,
                                                             pad_tok_id,
                                                             num_fewshot,
                                                             prompt_string,
                                                             example_delimiter,
                                                             continuation_delimiter,
                                                             destination_path=destination_path,
                                                             fewshot_random_seed=fewshot_random_seed)
        batch_size = max(dataset.num_choices, batch_size)
        effective_batchsize = batch_size // dataset.num_choices
    elif icl_task_type == 'schema':
        dataset = InContextLearningSchemaTaskDataset(dataset_uri,
                                                     tokenizer,
                                                     max_seq_len,
                                                     pad_tok_id,
                                                     num_fewshot,
                                                     prompt_string,
                                                     example_delimiter,
                                                     continuation_delimiter,
                                                     destination_path=destination_path,
                                                     fewshot_random_seed=fewshot_random_seed)
        batch_size = max(dataset.num_choices, batch_size)
        effective_batchsize = batch_size // dataset.num_choices
    elif icl_task_type == 'language_modeling':
        dataset = InContextLearningLMTaskDataset(dataset_uri,
                                                 tokenizer,
                                                 max_seq_len,
                                                 pad_tok_id,
                                                 num_fewshot,
                                                 prompt_string,
                                                 example_delimiter,
                                                 continuation_delimiter,
                                                 destination_path=destination_path,
                                                 fewshot_random_seed=fewshot_random_seed)
        effective_batchsize = batch_size
    elif icl_task_type == 'question_answering':
        dataset = InContextLearningQATaskDataset(dataset_uri,
                                                 tokenizer,
                                                 max_seq_len,
                                                 pad_tok_id,
                                                 num_fewshot,
                                                 prompt_string,
                                                 example_delimiter,
                                                 continuation_delimiter,
                                                 destination_path=destination_path,
                                                 question_prelimiter=question_prelimiter,
                                                 fewshot_random_seed=fewshot_random_seed,
                                                 cot_delimiter=cot_delimiter)
        effective_batchsize = batch_size
    elif icl_task_type == 'code_evaluation':
        dataset = InContextLearningCodeEvalDataset(dataset_uri,
                                                   tokenizer,
                                                   max_seq_len,
                                                   pad_tok_id,
                                                   num_fewshot,
                                                   prompt_string,
                                                   example_delimiter,
                                                   destination_path=destination_path,
                                                   code_prelimiter=question_prelimiter,
                                                   fewshot_random_seed=fewshot_random_seed,
                                                   pass_at_k=pass_at_k,
                                                   generations_per_sample=generations_per_sample)
        effective_batchsize = batch_size
    else:
        raise Exception(f'Unrecognized ICL task type: {icl_task_type}')

    sampler = dist.get_sampler(dataset, drop_last=False, shuffle=False)

    split_batch = None
    if isinstance(
            dataset,
        (InContextLearningMultipleChoiceTaskDataset, InContextLearningQATaskDataset, InContextLearningCodeEvalDataset)):
        split_batch = dataset.split_batch

    return DataSpec(
        DataLoader(
            dataset,
            batch_size=effective_batchsize,
            sampler=sampler,
            collate_fn=dataset.collate_fn,
        ),
        device_transforms=None,
        get_num_samples_in_batch=dataset.get_num_samples_in_batch,
        split_batch=split_batch,
    )


def partition_dataset_by_category(dataset_uri: str, destination_path: str) -> Dict[str, str]:
    """If has_categories is enabled, we partition the dataset into a separate dataset for each category value in the data and write each partition to a local file.

    Args:
        dataset_uri (str): Location of dataset.
        destination_path (str): Base destination path, we will write a separate partition off this URI for each category.

    Raises:
        MissingConditionalImportError: If datasets not installed raise exception.
        Exception: If 'category' key missing from dataset, raise exception.
    Returns:
        Dict[str, str]: Mapping of category names to partitioned dataset local files names.
    """
    try:
        from datasets import load_dataset  # pyright: ignore [reportGeneralTypeIssues]
    except ImportError as e:
        raise MissingConditionalImportError(extra_deps_group='nlp',
                                            conda_package='datasets',
                                            conda_channel='conda-forge') from e
    with dist.local_rank_zero_download_and_wait(destination_path):
        if dist.get_local_rank() == 0:
            get_file(dataset_uri, destination_path, overwrite=True)
    dataset = load_dataset('json', data_files=destination_path, split='train', streaming=False)
    if 'category' not in dataset.features.keys():
        raise Exception(
            f"Attempted to partition dataset by `category` but it doesn't have a `category` key. Got keys: {str(list(dataset.features.keys()))}"
        )
    categories = sorted(set(dataset['category']))
    output_files = {}
    for cat in categories:
        path = destination_path.split('/')
        cat_dest = '/'.join(path[:-1]) + f'/{cat}_{path[-1]}'
        tmp_path_to_broadcast = str(os.path.abspath(cat_dest))
        gathered_paths = dist.all_gather_object(tmp_path_to_broadcast)
        if dist.get_local_rank() == 0:
            subset = [l for l in dataset if l['category'] == cat]
            with open(gathered_paths[0], 'w', encoding='utf8') as f:
                for l in subset:
                    f.write(json.dumps(l, ensure_ascii=False) + '\n')
        output_files[cat] = cat_dest
    return output_files


def get_icl_task_dataloader(
        icl_task_type: str,
        dataset_uri: str,
        tokenizer: Union[transformers.PreTrainedTokenizer, transformers.PreTrainedTokenizerFast],
        batch_size: int,
        max_seq_len: int,
        pad_tok_id: int,
        num_fewshot: int,
        prompt_string: str,  # e.g. 'translate english to french:'
        example_delimiter: str,  # e.g. '\n'
        continuation_delimiter: str = '',
        destination_path: str = '',
        question_prelimiter: str = '',  # e.g. 'Question: '
        fewshot_random_seed: int = 1234,
        pass_at_k: int = 1,
        generations_per_sample: int = 1,
        cot_delimiter: str = '',
        has_categories: bool = False) -> Union[DataSpec, Dict[str, DataSpec]]:
    """This constructs a dataloader (or dataloaders if has_categories is True) capable of evaluating LLMs on in-context learning language modeling tasks, for example LAMBADA. An example usage is below:

    >>> dl = get_icl_task_dataloader(
       ... 'language_modeling',
       ... dataset_uri,
       ... tokenizer,
       ... batch_size=2,
       ... max_seq_len=2048,
       ... pad_tok_id=tokenizer.pad_token_id,
       ... num_fewshot=10,
       ... prompt_string='translate english to french',
       ... example_delimiter='\n',
       ... continuation_delimiter=''
       )
    >>> eval_evaluator = Evaluator(
       ...     label="lambada",
       ...     dataloader=dl,
       ...     metric_names=['InContextLearningLMAccuracy']
       ... )
    >>> trainer = Trainer(
       ...     model=model,
       ...     train_dataloader=train_dataloader,
       ...     eval_dataloader=eval_evaluator,
       ...     optimizers=optimizer,
       ...     max_duration="1ep",
       ... )

    Args:
        dataset_uri (str): Either a local path, or a remote path beginning with ``s3://``, or another backend
            supported by :meth:`composer.utils.maybe_create_object_store_from_uri`.
        tokenizer (Union[transformers.PreTrainedTokenizer, transformers.PreTrainedTokenizerFast]): The tokenizer used to transform data into batches
        batch_size (int): Size of a batch used for eval
        max_seq_len (int): The sequence length expected by the model
        pad_tok_id (int): The special token reserved for padding the ends of batches
        num_fewshot (int): The number of complete fewshot examples to pad each test example with
        prompt_string (str): Prompt string to put once before all fewshot examples/test examples (e.g. 'translate english to french')
        example_delimiter (str): Separator that goes between individual examples (e.g. '\n')
        continuation_delimiter: (str): Separator that goes between context and continuation in each example (e.g. '->')
        destination_path: (str): This is the local file where remote datasets will be saved.
        question_prelimiter: (str): For QA tasks, this will be prepended to each question.
        has_categories: (bool): If ``True``, we will search the dataset file for a category key, and partition the dataset into a separate dataloader for each category occurring in the data.

    Returns:
        DataLoader: A dataloader used for performing in-context learning evaluation on the dataset provided.
    """

    if has_categories:
        result_dls = {}
        output_files = partition_dataset_by_category(dataset_uri, destination_path)
        categories = sorted(output_files.keys())
        for category in categories:
            partition_uri = output_files[category]
            result_dls[category] = build_icl_dataloader(
                icl_task_type,
                partition_uri,
                tokenizer,
                batch_size,
                max_seq_len,
                pad_tok_id,
                num_fewshot,
                prompt_string,
                example_delimiter,
                continuation_delimiter,
                partition_uri + '_tmp',
                question_prelimiter,
                cot_delimiter,
                fewshot_random_seed,
                pass_at_k,
                generations_per_sample,
            )
        return result_dls
    else:
        return build_icl_dataloader(
            icl_task_type,
            dataset_uri,
            tokenizer,
            batch_size,
            max_seq_len,
            pad_tok_id,
            num_fewshot,
            prompt_string,
            example_delimiter,
            continuation_delimiter,
            destination_path,
            question_prelimiter,
            cot_delimiter,
            fewshot_random_seed,
            pass_at_k,
            generations_per_sample,
        )<|MERGE_RESOLUTION|>--- conflicted
+++ resolved
@@ -21,13 +21,9 @@
 if TYPE_CHECKING:
     import transformers
 
-<<<<<<< HEAD
-# allow models slightly more tokens than were used in the most verbose CoT in the dataset
-MAX_ANSWER_BUFFER_LENGTH = 10
-=======
+
 # Allow models to have slightly more tokens than were used in the most verbose CoT in the dataset
 _MAX_ANSWER_BUFFER_LENGTH = 10
->>>>>>> 29edfff7
 
 __all__ = [
     'InContextLearningLMTaskDataset',
@@ -169,18 +165,8 @@
             if dist.get_local_rank() == 0:
                 get_file(dataset_uri, destination_path, overwrite=True)
         dataset = load_dataset('json', data_files=destination_path, split='train', streaming=False)
-<<<<<<< HEAD
-        self.samples = list(
-            dataset.map(
-                lambda examples: {
-                    'context': examples['context'],
-                    'answer': examples['answer'],
-                    'aliases': [examples['answer']] + examples.get('aliases', []),
-                    'chain_of_thought': examples.get('chain_of_thought', '')
-                }))
-=======
+
         self.samples = self._read_dataset(dataset)
->>>>>>> 29edfff7
         self.samples = strip_data(self.samples)
         self.tokenizer = tokenizer
         self.max_seq_len = max_seq_len
@@ -188,13 +174,6 @@
         self.padding_side = 'left'
         self.max_answer_length = 0
         fewshot_rng = random.Random(fewshot_random_seed)
-<<<<<<< HEAD
-        self.encoded_dataset = self.prep_examples(num_fewshot, prompt_string, example_delimiter, continuation_delimiter,
-                                                  question_prelimiter, cot_delimiter, fewshot_rng)
-
-    def prep_examples(self, num_fewshot: int, prompt_string: str, example_delimiter: str, continuation_delimiter: str,
-                      question_prelimiter: str, cot_delimiter: str, fewshot_rng: random.Random):
-=======
         self.encoded_dataset = self._prep_examples(num_fewshot, prompt_string, example_delimiter,
                                                    continuation_delimiter, question_prelimiter, fewshot_rng,
                                                    cot_delimiter)
@@ -237,7 +216,6 @@
                        question_prelimiter: str,
                        fewshot_rng: random.Random,
                        cot_delimiter: str = '') -> List[Dict[str, Any]]:
->>>>>>> 29edfff7
         """Prepares a set of language modeling tasks into tokenized format with prompt and fewshot examples.
 
         Each task consists of a context and a continuation as well as an optional prompt and optional list of
@@ -263,27 +241,9 @@
         for sample_idx in tqdm(range(len(self.samples))):
             encoded_example = {}
 
-<<<<<<< HEAD
-            preamble = prompt_string
-
-            if num_fewshot > 0:
-                fewshot_idxs = _get_fewshot_sample_idxs(len(self.samples), num_fewshot, sample_idx, fewshot_rng)
-                for fewshot_idx in fewshot_idxs:
-                    ctxt, cot, cont = (self.samples[fewshot_idx]['context'],
-                                       self.samples[fewshot_idx].get('chain_of_thought',
-                                                                     ''), self.samples[fewshot_idx]['answer'])
-                    if len(cot) == 0:
-                        cot_delimiter = ''
-                    ctxt = f'{question_prelimiter}{ctxt}'
-                    if len(preamble) > 0:
-                        ctxt = f'{example_delimiter}{ctxt}'
-                    preamble += f'{ctxt}{continuation_delimiter}{cot}{cot_delimiter}{cont}'
-=======
             prompt_and_fewshot = self._format_prompt_and_fewshot(num_fewshot, prompt_string, example_delimiter,
                                                                  continuation_delimiter, question_prelimiter,
                                                                  cot_delimiter, fewshot_rng, sample_idx)
->>>>>>> 29edfff7
-
             ctxt = self.samples[sample_idx]['context']
             ctxt = f'{question_prelimiter}{ctxt}'
             if len(prompt_and_fewshot) > 0:
@@ -302,11 +262,8 @@
                 encoded_example['preamble']['input_ids'] = encoded_example['preamble']['input_ids'][:-1]
 
             encoded_example['context'] = self.tokenizer(ctxt, add_special_tokens=False)
-<<<<<<< HEAD
-            encoded_example['aliases'] = list(set(self.samples[sample_idx]['aliases']))
-=======
+
             encoded_example['aliases'] = list(self.samples[sample_idx]['aliases'])
->>>>>>> 29edfff7
             encoded_example['cot_delimiter'] = cot_delimiter
             examples.append(encoded_example)
             for answer in self.samples[sample_idx]['aliases']:
@@ -316,11 +273,8 @@
             if len(self.samples[sample_idx]['chain_of_thought']) > 0:
                 has_cot = True
 
-<<<<<<< HEAD
-        self.max_answer_length = max_answer_length + (MAX_ANSWER_BUFFER_LENGTH if has_cot else 0)
-=======
+
         self.max_answer_length = max_answer_length + (_MAX_ANSWER_BUFFER_LENGTH if has_cot else 0)
->>>>>>> 29edfff7
         return examples
 
     def __getitem__(self, index):
@@ -344,11 +298,8 @@
             inputs.append(inp)
             answers.append(aliases)
 
-<<<<<<< HEAD
-            # we will search for the answer within the portion of the model response
-=======
+
             # We will search for the answer within the portion of the model response
->>>>>>> 29edfff7
             # beginning with `cot_delimiter`
             cot_delimiter = sample['cot_delimiter']
 
