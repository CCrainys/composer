# Copyright 2022 MosaicML Composer authors
# SPDX-License-Identifier: Apache-2.0

"""Utilities for working with training checkpoints."""

from __future__ import annotations

import contextlib
import fnmatch
import logging
import os
import shutil
import tarfile
import tempfile
import textwrap
import warnings
from importlib import import_module
from pathlib import Path
from typing import TYPE_CHECKING, Any, Callable, Dict, List, Optional, Union

import torch
from packaging import version

from composer.utils import dist, reproducibility
from composer.utils.file_helpers import (FORMAT_NAME_WITH_DIST_AND_TIME_TABLE, format_name_with_dist,
                                         format_name_with_dist_and_time, get_file, is_tar)
from composer.utils.misc import is_model_deepspeed
from composer.utils.object_store import ObjectStore

if TYPE_CHECKING:
    from composer.core import AlgorithmPass, State
    from composer.loggers import Logger, LoggerDestination

log = logging.getLogger(__name__)

__all__ = ['get_save_filename', 'load_checkpoint', 'save_checkpoint', 'download_checkpoint']

_COMPOSER_STATES_FILENAME = 'composer_states.pt'
_DEEPSPEED_TAG = 'deepspeed'  # always tag with the same, deterministic name. We'll rename the tarball to the appropriate name.
_TORCH_DISTRIBUTED_CHECKPOINTS_FILENAME = f'__{dist.get_global_rank()}_0.distcp'


def _get_checkpoint_validation_function() -> Optional[Callable[[Union[Path, str]], bool]]:
    """Get the validation function by name.

    Args:
        name (str): Qualified name of the checkpoint validation function.
                    It should be in the form '{module_name}.{fn_name}'.

    Returns:
        Callable[[Union[Path, str]], bool] The checkpoint validation function that returns
            True given a valid checkpoint and False otherwise.
    """
    name = os.environ.get('CHECKPOINT_VALIDATION_FUNCTION', None)
    if name is None:
        return None
    splits = name.split('.')
    module_name, fn_name = '.'.join(splits[:-1]), splits[-1]
    module = import_module(module_name)
    fn = getattr(module, fn_name)
    log.debug(f'Checkpoint validation function {name} has been found.')
    return fn


def _ensure_valid_checkpoint(checkpoint_filepath: Union[Path, str]) -> Union[Path, str]:
    """Ensures that the checkpoint at checkpoint_filepath is valid.

    using the function specified by the CHECKPOINT_VALIDATION_FUNCTION environment variable.
    If CHECKPOINT_VALIDATION_FUNCTION is not set, we skip validation.

    Args:
        checkpoint_filepath (Union[Path,str]): The path to the checkpoint file.

    Raises:
        ValueError if checkpoint file is invalid.
    """
    # Get the validation function by name.
    validate = _get_checkpoint_validation_function()

    # No function name has been specified.
    if validate is None:
        log.debug('No validation function specified. Skipping checkpoint validation.')
        return checkpoint_filepath

    # Validate the checkpoint.
    if not validate(checkpoint_filepath):
        raise ValueError(f'Checkpoint at {checkpoint_filepath} is invalid.')

    log.debug(f'Checkpoint at {checkpoint_filepath} is valid.')
    return checkpoint_filepath


def _torch_load_with_validation(checkpoint_filepath: Union[Path, str], map_location: str) -> Any:
    """Validates and loads a torch checkpoint.

    Args:
        checkpoint_filepath (Union[Path,str]): The path to the checkpoint file.
        map_location (str): The location to load the checkpoint to.
    """
    return torch.load(_ensure_valid_checkpoint(checkpoint_filepath), map_location=map_location)


def _format_path_with_rank_zero(path: str) -> str:
    """Formats ``path`` with the rank zero values."""
    return path.format(
        rank=0,
        local_rank=0,
        node_rank=0,
    )


def _format_path_with_current_rank(path: str) -> str:
    """Formats ``path`` formatted with the current rank values."""
    return path.format(
        rank=dist.get_global_rank(),
        local_rank=dist.get_local_rank(),
        node_rank=dist.get_node_rank(),
    )


def _get_write_mode(name: str) -> str:
    """Get the write mode to use with :func:`tarfile.open`."""
    if name.endswith('.tar'):
        return 'w'
    if name.endswith('.tar.gz') or name.endswith('.tgz'):
        return 'w:gz'
    if name.endswith('.tar.bz2'):
        return 'w:bz2'
    if name.endswith('.tar.lzma'):
        return 'w:xz'
    raise ValueError(f'{name} does not end with a valid tarfile extension.')


class PartialFilePath:

    def __init__(self, filename: str, folder: Optional[str] = None):
        self.folder = folder
        self.filename = filename

    def format(self, state: State, is_deepspeed: bool = False, keep_placeholders: bool = False) -> str:
        # if filename already has a suffix (e.g. file.pt), this would append to be file.pt.tar
        extra_suffix = '.tar' if is_deepspeed and not is_tar(self.filename) else ''
        if self.folder:
            if keep_placeholders:
                return os.path.join(
                    self.folder,
                    self.filename,
                ) + extra_suffix
            else:
                return os.path.join(
                    format_name_with_dist(self.folder, state.run_name),
                    format_name_with_dist_and_time(self.filename, state.run_name, state.timestamp),
                ) + extra_suffix
        else:
            if keep_placeholders:
                return self.filename + extra_suffix
            else:
                return format_name_with_dist_and_time(
                    self.filename,
                    state.run_name,
                    state.timestamp,
                ) + extra_suffix


def is_checkpoint_legacy_sharded(object_store: Optional[ObjectStore], source_path: str):
    metadata_path = str(Path(source_path) / Path('.metadata'))
    if object_store is None:
        return not os.path.exists(metadata_path)
    else:
        try:
            with tempfile.TemporaryDirectory() as temp_dir:
                metadata_destination = os.path.join(str(temp_dir), '.metadata')
                object_store.download_object(object_name=metadata_path, filename=metadata_destination)
            return False
        except FileNotFoundError:
            return True


def load_checkpoint(
    path: str,
    state: State,
    logger: Logger,
    object_store: Optional[Union[ObjectStore, LoggerDestination]] = None,
    load_weights_only: bool = False,
    strict_model_weights: bool = False,
    progress_bar: bool = True,
    ignore_keys: Optional[Union[list[str], Callable[[dict], None]]] = None,
    exclude_algorithms: Optional[list[str]] = None,
    algorithm_passes: Optional[list[AlgorithmPass]] = None,
):
    """Load a checkpoint from a local file, URI, or cloud object store into ``state``.

    Args:
        path (str): The path format string to an existing checkpoint file.

            It can be a path to a file on the local disk, a URL, or if ``object_store`` is set, the object name
            for a checkpoint in a cloud bucket.

            When using `Deepspeed ZeRO <https://www.deepspeed.ai/tutorials/zero/>`_, checkpoints are sharded by rank.
            Instead of hard-coding the rank in the ``path``, use the following format variables:

            +------------------------+-------------------------------------------------------+
            | Variable               | Description                                           |
            +========================+=======================================================+
            | ``{rank}``             | The global rank, as returned by                       |
            |                        | :func:`~.dist.get_global_rank`.                       |
            +------------------------+-------------------------------------------------------+
            | ``{local_rank}``       | The local rank of the process, as returned by         |
            |                        | :func:`~.dist.get_local_rank`.                        |
            +------------------------+-------------------------------------------------------+
            | ``{node_rank}``        | The node rank, as returned by                         |
            |                        | :func:`~.dist.get_node_rank`.                         |
            +------------------------+-------------------------------------------------------+

            For example, suppose that checkpoints are stored in the following structure:

            .. code-block::

                my_model/ep1-rank0.tar
                my_model/ep1-rank1.tar
                my_model/ep1-rank2.tar
                ...

            Then, ``path`` should be set to ``my_model/ep1-rank{rank}.tar``, and all ranks will load the
            correct state.

        state (State): The :class:`~composer.core.State` to load the checkpoint into.
        logger (Logger): The :class:`~composer.logger.Logger` to log any information.
        object_store (Union[ObjectStore, LoggerDestination], optional): If the ``path`` is in an object store
            (i.e. AWS S3 or Google Cloud Storage), an instance of
            :class:`~.ObjectStore` or :class:`~.LoggerDestination` which will be used
            to retrieve the checkpoint. Otherwise, if the checkpoint is a local filepath, set to ``None``.
            (default: ``None``)
        load_weights_only (bool, optional): Whether or not to only restore the model weights from the checkpoint without
            restoring the associated state. (default: ``False``)
        strict_model_weights (bool, optional): Whether or not to force that the checkpointed weights must exactly
            match the model weights. (default: ``False``)
        progress_bar (bool, optional): Whether or not to show a progress bar when downloading checkpoints.
            Ignored if the checkpoint is a local file path. (default: ``True``)
        ignore_keys (list[str] | (dict) -> None, optional): A list of paths for the ``state_dict`` of the checkpoint,
            which, when provided, will be ignored from the state_dict before a checkpoint is loaded. Each path is a list
            of strings specifying the keys to index into ``state_dict`` joined together with `/` as a separator (as PyTorch
            uses `.` in parameter names). If a prefix is provided, all children are also ignored (see Example 2).
            See :mod:`composer.core.state` for the structure of state_dict.

            Example 1: ``ignore_keys = ["state/model/layer1.weights", "state/model/layer1.bias"]`` would ignore
            layer 1 weights and bias.

            Example 2: ``ignore_keys = ["state/model/*"]`` would ignore the entire model, which would have the same
            effect as the previous example if there was only 1 layer.

            Example 3: ``ignore_keys = ["state/model/layer*.weights"]`` would ignore all weights in the model.

            Example 4: ``ignore_keys = ["state/rank_zero_seed", "rng"]`` would reset all randomness when
            loading the checkpoint.

            If a callable, it should take one argument which is the state_dict. The callable is free to arbitrarily modify
            the state_dict before it is loaded.

            (default: ``None``)
        exclude_algorithms (list[str], optional): A list of algorithm names to exclude from loading.
            By default, algorithms with `required_on_load=True` which were enabled when training the loaded
            checkpoint are automatically applied unless they conflict with a user specified algorithm. These
            algorithms often change the model, and not applying them could result in certain layers not having
            weights loaded.

            Example 1: ``exclude_algorithms = ["BlurPool"]`` would exclude BlurPool from loading.

            Example 2: ``exclude_algorithms = ["FusedLayerNorm", "Alibi"]`` would exclude FusedLayerNorm and Alibi from loading.

            (default: ``None``)
        algorithm_passes (list[AlgorithmPass], optional): A list of algorithm passes to apply to autoloaded algorithms
            to sort them into the correct order. (default: ``None``)

    Returns:
        Optional[list[dict[str, Any]]]: The RNG state dicts, indexed by global rank, if
            :attr:`load_weights_only` is not None. Otherwise, None.
    """
    using_legacy_sharded = False
    if state.fsdp_elastic_sharded_enabled:
        assert object_store is None or isinstance(
            object_store,
            ObjectStore), 'For loading sharded checkpoints load_object_store must be set with the class ObjectStore'
        using_legacy_sharded = is_checkpoint_legacy_sharded(object_store, path)

    if state.fsdp_elastic_sharded_enabled and not using_legacy_sharded:
        rng_state_dicts = load_sharded_checkpoint(
            source_path=path,
            state=state,
            logger=logger,
            object_store=object_store,
            load_weights_only=load_weights_only,
            strict_model_weights=strict_model_weights,
            progress_bar=progress_bar,
            ignore_keys=ignore_keys,
            exclude_algorithms=exclude_algorithms,
            algorithm_passes=algorithm_passes,
        )
    else:
        # Download the checkpoint to the node-local folder
        log.debug('Loading checkpoint at %s', path)
        # Each node gets one unique folder to store checkpoints that is shared amongst all local ranks in that node.
        # If fsdp sharded state_dicts is enabled then EVERY rank gets a unique checkpoint folder.
        needs_unique_checkpoint_folder = state.fsdp_sharded_state_dict_enabled or dist.get_local_rank() == 0
        tempdir_ctx = tempfile.TemporaryDirectory() if needs_unique_checkpoint_folder else contextlib.nullcontext(None)
        with tempdir_ctx as tempdir:
            try:
                # Get the path to the proper checkpoint folder corresponding to the current rank's node.
                # If fsdp_sharded_state_dict_enabled then just use that rank's unique tempdir.
                node_checkpoint_folder = (tempdir if state.fsdp_sharded_state_dict_enabled else
                                          _get_local_rank_zero_path(tempdir))
                assert node_checkpoint_folder is not None

                composer_states_filepath, extracted_checkpoint_folder, extracted_rank_n = download_checkpoint(
                    path=path,
                    node_checkpoint_folder=node_checkpoint_folder,
                    object_store=object_store,
                    progress_bar=progress_bar,
                    fsdp_sharded_state_dict_enabled=state.fsdp_sharded_state_dict_enabled,
                    deepspeed_sharded_checkpoint=is_model_deepspeed(state.model),
                )
                rng_state_dicts = _restore_checkpoint(
                    state,
                    logger,
                    composer_states_filepath,
                    extracted_rank_n,
                    extracted_checkpoint_folder,
                    load_weights_only=load_weights_only,
                    strict_model_weights=strict_model_weights,
                    ignore_keys=ignore_keys,
                    exclude_algorithms=exclude_algorithms,
                    algorithm_passes=algorithm_passes,
                )
            finally:
                # Wait for all ranks to finish restoring the checkpoint before releasing the tempdir, since tempdir can
                # be a shared resource between nodes.
                dist.barrier()
        log.info('%s loaded from %s', 'Model weights' if load_weights_only else 'Trainer checkpoint', path)
    step_to_resume_from = state.timestamp.batch.value
    max_step_to_resume_from = state.device.tensor_to_device(torch.tensor(state.timestamp.batch.value,
                                                                         dtype=torch.int64))
    min_step_to_resume_from = state.device.tensor_to_device(torch.tensor(state.timestamp.batch.value,
                                                                         dtype=torch.int64))
    dist.all_reduce(max_step_to_resume_from, reduce_operation='MAX')
    dist.all_reduce(min_step_to_resume_from, reduce_operation='MIN')
    if max_step_to_resume_from.data != min_step_to_resume_from.data:
        raise RuntimeError(
            textwrap.dedent(
                f'Timestamp mismatch error: batch to resume from {step_to_resume_from} is not the same on all ranks. '
                'This usually occurs when at least one rank fails to save the last checkpoint '
                'while using sharded checkpointing + autoresume. '
                'Please manually resume by disabling autoresume and explicitly setting load_path '
                'to the most recent checkpoints that all ranks have saved. '
                'E.g. for the 10th batch: trainer = Trainer(autoresume=False, load_path="/path/to/checkpoint/ba10-rank{rank}.pt", ...). '
                'Remember to keep the {rank} placeholder!'))
    return rng_state_dicts


def _get_module_name_mapping(model: torch.nn.Module) -> tuple[dict[str, str], int]:
    module_name_mapping = {}
    world_size = dist.get_world_size()
    pg_world_size = 1
    for module_name, module in model.named_modules():
        if hasattr(module, 'process_group'):
            process_group = module.process_group
            process_group_size = torch.distributed.get_world_size(process_group)
            if process_group_size != world_size:
                custom_process_group_size = world_size // process_group_size
                process_group_index = dist.get_global_rank() % custom_process_group_size
                pg_world_size = max(pg_world_size, custom_process_group_size)
                new_module_name = module_name.replace('_fsdp_wrapped_module.', '')
                new_module_name = new_module_name.replace('_checkpoint_wrapped_module.', '')
                for k in module.state_dict().keys():
                    full_module_name = '.'.join((new_module_name, k))
                    module_name_mapping[full_module_name] = full_module_name + f'_pgidx{process_group_index}'
    return module_name_mapping, pg_world_size


def _rename_model_state_dict(model_state_dict, module_name_mapping: dict[str, str]):
    modified_state_dict = {}
    for k, v in model_state_dict.items():
        if '_flat_param' in k:
            continue
        if k in module_name_mapping.keys():
            modified_state_dict[module_name_mapping[k]] = v
        else:
            modified_state_dict[k] = v

    return modified_state_dict


def _rename_optimizers_state_dict(optimizers_state_dict: dict[str, dict[str, dict[str, Any]]],
                                  module_name_mapping: dict[str, str]) -> dict[str, dict[str, dict[str, Any]]]:
    optimizers = {}
    for optimizer in optimizers_state_dict.keys():
        optimizers[optimizer] = optimizers_state_dict[optimizer]
        renamed_optimizers = {}
        for k, v in optimizers_state_dict[optimizer]['state'].items():
            replace_key = k
            if k in module_name_mapping.keys():
                replace_key = module_name_mapping[k]
            renamed_optimizers[replace_key] = v
        optimizers[optimizer]['state'] = renamed_optimizers

    return optimizers


def load_sharded_checkpoint(
    source_path: str,
    state: State,
    logger: Logger,
    object_store: Optional[Union[ObjectStore, LoggerDestination]] = None,
    load_weights_only: bool = False,
    strict_model_weights: bool = False,
    progress_bar: bool = True,
    ignore_keys: Optional[Union[list[str], Callable[[dict], None]]] = None,
    exclude_algorithms: Optional[list[str]] = None,
    algorithm_passes: Optional[list[AlgorithmPass]] = None,
) -> Union[list[dict], None]:
    using_multinode = dist.get_world_size() != dist.get_local_world_size()
    if not version.parse(torch.__version__) >= version.parse('2.0.1') and using_multinode:
        raise ValueError(
            f'Sharded checkpoint loading on >1 node requires torch version >= 2.0.1. You have torch version {torch.__version__}'
        )

    if state.fsdp_config is None:
        raise ValueError('Loading a sharded checkpoint requires passing an FSDP config to Trainer.')
    load_planner = state.fsdp_config['load_planner']
    _validate_load_planner(load_planner)

    from torch.distributed import checkpoint as dist_cp
    from torch.distributed.checkpoint.metadata import Metadata
    from torch.distributed.checkpoint.optimizer import load_sharded_optimizer_state_dict
    from torch.distributed.checkpoint.planner import LoadPlan, LoadPlanner

    def _get_num_ranks_that_saved_rng(metadata: Metadata):
        rng_inds = []
        for field_name, field_value in metadata.planner_data.items():
            if 'rng' in field_name:
                _, rng_rank_index, _ = field_value
                rng_inds.append(rng_rank_index)
        rng_inds = set(rng_inds)
        return len(rng_inds)

    class FileSystemReaderWithValidation(dist_cp.FileSystemReader):
        """FileSystemReader that validates checkpoint files prior to reading."""

        def __init__(self, path: str):
            if _get_checkpoint_validation_function() is None:
                log.info('No checkpoint validation function found when loading sharded checkpoints.')
            super().__init__(path)

        def read_data(self, plan: LoadPlan, planner: LoadPlanner):
            """Reads data file.

            Raises:
                ValueError if the data file is invalid.
            """
            validated_checkpoint_paths = set()
            for read_item in plan.items:
                data_path = self.path / self.storage_data[read_item.storage_index].relative_path
                if data_path in validated_checkpoint_paths:
                    continue
                _ensure_valid_checkpoint(data_path)
                validated_checkpoint_paths.add(data_path)
            return super().read_data(plan, planner)

        def read_metadata(self) -> Metadata:
            """Reads metadata file.

            Raises:
                ValueError if the metadata file is invalid.
            """
            metadata_file_path = self.path / '.metadata'
            _ensure_valid_checkpoint(metadata_file_path)
            return super().read_metadata()

    # A subclass of FileSystemReaderWithValidation that downloads files from the object store before reading them from the local filesystem.
    class DistCPObjectStoreReader(FileSystemReaderWithValidation):

        def __init__(self, source_path: str, destination_path: str, object_store):
            self.source_path = source_path
            self.destination_path = destination_path
            self.object_store = object_store

            # Download metadata file.
            Path(self.destination_path).mkdir(parents=True, exist_ok=True)
            metadata_destination = os.path.join(self.destination_path, '.metadata')
            if dist.get_local_rank() == 0:
                object_store.download_object(object_name=str(Path(source_path) / Path('.metadata')),
                                             filename=metadata_destination)
            dist.barrier()

            # FileSystemReader takes in a root directory in its constructor, which is the dir where
            # the metadata is expected to be stored. Also, this is parent directory for any shard file relative paths
            # specified in the metadata file.
            super().__init__(destination_path)

        def read_data(self, plan: LoadPlan, planner: LoadPlanner):
            # 1. Download to the destination all files that this rank is responsible for.
            for plan_item in plan.items:
                # log.debug(f'Downloading {plan_item.storage_index}')
                # Each plan item has a storage index which points to the relative path of the shard file at save time.
                relative_file_path = self.storage_data[plan_item.storage_index].relative_path
                # Download the shard file to the relative path it's associated to and save that relative path
                # to the root directory specified to the FileSystem reader constructor.
                file_destination = str(Path(self.destination_path) / Path(relative_file_path))
                # The file could have already been downloaded as diffeent plan items can point to same file.
                if not os.path.exists(file_destination):
                    self.object_store.download_object(object_name=str(
                        Path(self.source_path) / Path(relative_file_path)),
                                                      filename=file_destination)

            # 2. Wait for all ranks to finish.
            log.debug('Enter barrier')
            dist.barrier()
            log.debug('Exit barrier')

            # 3. Piggyback off of the FileSystemReader to read all the files now that they are downloaded.
            return super().read_data(plan, planner)

    # Check to make sure source_path is a directory.
    if object_store is None:
        if os.path.islink(source_path):
            source_path = os.path.join(os.path.dirname(source_path), os.readlink(source_path))
        if os.path.exists(source_path):
            if not os.path.isdir(source_path):
                raise ValueError(f'load_path must be a directory when using sharded state dict. Got {source_path}')
        else:
            raise FileNotFoundError(f'{source_path} not found!')

    download_dir_context = tempfile.TemporaryDirectory if object_store is not None else contextlib.nullcontext

    with download_dir_context() as temp_download_dir:
        if object_store is not None:
            # Get the tempfile made on local rank 0.
            local_rank0_index = dist.get_global_rank() - dist.get_local_rank()
            rank0_download_tempdir = str(dist.all_gather_object(temp_download_dir)[local_rank0_index])
            storage_reader = DistCPObjectStoreReader(source_path=source_path,
                                                     destination_path=str(
                                                         Path(rank0_download_tempdir) / Path('checkpoints')),
                                                     object_store=object_store)
        else:
            storage_reader = FileSystemReaderWithValidation(source_path)

        # We need no_grad because we overwrite tensor values with set_() when we do elastic loading and we don't want the set_ op recorded in the computation graph.
        with torch.no_grad():
            # 1. Load model and metadata first
<<<<<<< HEAD
            log.info('Load model and metadata')
            model_state_dict = None
=======
>>>>>>> 7fdce54e
            if load_weights_only:
                state_dict: Dict[str, Any] = {'state': {'model': state.get_model_state_dict()}}
            else:
                cur_state_dict = state.state_dict()
                # For older versions of torch, we load optimizer separately.
                if version.parse(torch.__version__) < version.parse('2.2.9'):
                    cur_state_dict.pop('optimizers')
                num_rng_ranks = _get_num_ranks_that_saved_rng(storage_reader.read_metadata())
                state_dict: Dict[str, Any] = {
                    'state': cur_state_dict,
                    'rng': reproducibility.get_rng_state()[:num_rng_ranks],
                }

            if ignore_keys:
                # Filter provided list of key paths
                if not callable(ignore_keys):
                    ignore_keys = glob_filter(ignore_keys)
                # Call function to modify state_dict
<<<<<<< HEAD
                ignore_keys(model_state_dict)

            dist_cp.load_state_dict(model_state_dict, storage_reader, planner=RenameLoadPlanner(state.model))
=======
                ignore_keys(state_dict)
                # Ensure state exists
                state_dict['state'] = state_dict.get('state', {})

            # Only some ranks are meant to load checkpoint
            expect_file = False
            process_group = None
            device_mesh = state.fsdp_device_mesh
            if device_mesh is not None and device_mesh.ndim == 2:
                # If hybrid shard, only rank in first replica saves
                expect_file = (device_mesh.get_local_rank(mesh_dim=0) == 0)
                if expect_file:
                    process_group = device_mesh.get_group(1)  # Shard process_group for first replica
                    log.debug(f'global_rank={dist.get_global_rank()}, {expect_file=}')
            else:
                expect_file = True

            if version.parse(torch.__version__) > version.parse('2.2.9'):
                dist_cp.load(  # type: ignore
                    state_dict=state_dict,
                    storage_reader=storage_reader,
                    planner=load_planner,
                    process_group=process_group,
                )
            else:
                dist_cp.load_state_dict(
                    state_dict=state_dict,
                    storage_reader=storage_reader,
                    planner=load_planner,
                    process_group=process_group,
                )
>>>>>>> 7fdce54e

            state.load_state_dict(
                state_dict['state'],
                logger,
                strict=strict_model_weights,
                exclude_algorithms=exclude_algorithms,
                algorithm_passes=algorithm_passes,
            )

            # 2. Optionally load optimizer
<<<<<<< HEAD
            if not load_weights_only:
                log.info('Load optimizer')
                state_dict = state.state_dict()['model']
                log.debug('Fetched state dict')
                # print(state_dict.keys())
                # print(state_dict)
                optim_state = load_sharded_optimizer_state_dict_with_logs(model_state_dict=state_dict,
                                                                          optimizer_key='optimizers',
                                                                          storage_reader=storage_reader)
                log.debug('Strip _pgidx from optimizer state dict keys')
                local_idx = f'_pgidx{dist.get_local_rank()}'
                log.debug('Get ptr to optimizer state dict')
                optim_state_dict = optim_state['optimizers']['DecoupledLionW']['state']
                log.debug('Loop over optimizer state dict keys')
                for key in list(optim_state_dict.keys()):
                    log.debug(f'Stripping {local_idx} from {key=}')
                    optim_state_dict[key.replace(local_idx, '')] = optim_state_dict[key]
                    if '_pgidx' in key:
                        del optim_state_dict[key]
                log.debug('Load optimizer state dict')
                state.load_optim_state(optim_state)

        # 3. Optionally load RNG
        rng_state_dicts = reproducibility.get_rng_state()
        if not load_weights_only:
            log.info('Load RNG')
            # If we are resuming on more ranks than were used at save time we only want to load in rngs for those ranks
            num_ranks_that_saved_rng = _get_num_ranks_that_saved_rng(storage_reader.read_metadata())
            rng_state_dicts_load = {}
            rng_state_dicts_load['rng'] = rng_state_dicts[:num_ranks_that_saved_rng] if len(
                rng_state_dicts) > num_ranks_that_saved_rng else rng_state_dicts
            dist_cp.load_state_dict(rng_state_dicts_load, storage_reader, planner=RenameLoadPlanner(state.model))
            # We also want to append newly generated rng states for the ranks that don't have an rng state to load in
            # if we are resuming on more ranks than were used at save time.
            if len(rng_state_dicts) > num_ranks_that_saved_rng:
                rng_state_dicts_load['rng'].extend(rng_state_dicts[num_ranks_that_saved_rng:])
            rng_state_dicts = rng_state_dicts_load['rng']
=======
            # if we are using later than 2.2.9 then optimizer will already be loaded
            if version.parse(torch.__version__) < version.parse('2.2.9') and not load_weights_only:
                optim_state = load_sharded_optimizer_state_dict(model_state_dict=state.state_dict()['model'],
                                                                optimizer_key='optimizers',
                                                                storage_reader=storage_reader)
                state._legacy_load_optim_state(optim_state)
>>>>>>> 7fdce54e

    return state_dict.get('rng', None)


def _get_local_rank_zero_path(path: Optional[str]) -> str:
    """Broadcasts the ``path`` from the LOCAL rank zero to all LOCAL ranks."""
    local_rank_zero = dist.get_global_rank() - dist.get_local_rank()
    paths = dist.all_gather_object(path)
    local_rank_zero_path = paths[local_rank_zero]
    assert local_rank_zero_path is not None, 'local rank zero provides the path'
    return local_rank_zero_path


def download_checkpoint(path: str,
                        node_checkpoint_folder: str,
                        object_store: Optional[Union[ObjectStore, LoggerDestination]],
                        progress_bar: bool,
                        fsdp_sharded_state_dict_enabled: bool = False,
                        deepspeed_sharded_checkpoint: bool = False) -> tuple[str, Optional[str], bool]:
    """Download the checkpoint stored at ``path``, potentially in ``object_store``, to ``node_checkpoint_folder``.

    Returns a tuple of  (``composer_states_filepath``, ``extracted_checkpoint_folder``, ``extracted_rank_n``).

    *   The ``composer_states_filepath``, is the path to the composer states, which can be passed into
        :meth:`torch.load`.
    *   The ``extracted_checkpoint_folder`` is the path to the checkpoint folder, which can be passed into
        :meth:`deepspeed.DeepSpeedEngine.load_checkpoint`.
    *   The ``extracted_rank_n`` is a boolean flag indicating whether a tarball was extracted on global
        rank greater than 0.
    """
    log.debug('Downloading checkpoint to folder %s', node_checkpoint_folder)
    rank_zero_checkpoint_filepath = os.path.join(node_checkpoint_folder, 'rank0_checkpoint')
    rank_n_checkpoint_filepath = os.path.join(node_checkpoint_folder, f'rank{dist.get_global_rank()}_checkpoint')
    extracted_checkpoint_folder = None
    extracted_rank_n = False
    if is_tar(path):
        extracted_checkpoint_folder = os.path.join(node_checkpoint_folder, 'checkpoint')
        composer_states_filepath = os.path.join(extracted_checkpoint_folder, _COMPOSER_STATES_FILENAME)
    else:
        # it's not an archive; it's just the composer state dict
        # and only rank zero has this file unless fsdp_sharded_state_dict_enabled then
        # every rank has it's own file.
        extracted_checkpoint_folder = None
        composer_states_filepath = (rank_n_checkpoint_filepath
                                    if fsdp_sharded_state_dict_enabled else rank_zero_checkpoint_filepath)

    checkpoint_is_sharded = fsdp_sharded_state_dict_enabled or deepspeed_sharded_checkpoint
    try:
        if not checkpoint_is_sharded and dist.get_local_rank() == 0:
            # if the checkpoint is not sharded, then local rank 0 on each node needs to download the
            # global rank 0 checkpoint
            path = _format_path_with_rank_zero(path)
            get_file(destination=rank_zero_checkpoint_filepath,
                     path=path,
                     object_store=object_store,
                     progress_bar=progress_bar)
            if extracted_checkpoint_folder is not None:
                try:
                    with tarfile.open(rank_zero_checkpoint_filepath) as tarball:
                        tarball.extractall(extracted_checkpoint_folder)
                except FileNotFoundError:
                    # Not re-raising the file-not-found error as that is irrelevant;
                    # the underlying issue is that the checkpoint file does not exist on the disk
                    # or could not be downloaded
                    raise RuntimeError(f'Checkpoint {path} does not exist')
        elif checkpoint_is_sharded:
            # if the checkpoint is sharded, then every rank needs to download its own checkpoint
            try:
                get_file(destination=rank_n_checkpoint_filepath,
                         path=_format_path_with_current_rank(path),
                         object_store=object_store,
                         progress_bar=progress_bar)
            except FileNotFoundError as e:
                raise FileNotFoundError(
                    (f'Checkpoint {_format_path_with_current_rank(path)} does not exist, '
                     f'but is required for sharded checkpointing on rank {dist.get_global_rank()}. '
                     'Please ensure that the checkpoint exists and your load_path was specified as a format string '
                     'with the {rank} argument.')) from e

            if extracted_checkpoint_folder is not None:
                try:
                    # it's an archive and needs to be extracted
                    with tarfile.open(rank_n_checkpoint_filepath) as tarball:
                        tarball.extractall(extracted_checkpoint_folder)
                        extracted_rank_n = True
                except FileNotFoundError:
                    # this will happen most of the time (i.e. whenever deepspeed
                    # is not being used) so not logging anything
                    pass

    finally:
        # Use busy wait to avoid timeouts on large downloads for non-sharded checkpoints
        if not checkpoint_is_sharded:
            signal_file_path = os.path.join(node_checkpoint_folder,
                                            f'.node_{dist.get_node_rank()}_local_rank0_completed')
            if dist.get_local_rank() == 0:
                with open(signal_file_path, 'wb') as f:
                    f.write(b'local_rank0_completed')

            # Avoid the collective call until the local rank zero has finished trying to download the
            # checkpoint so that we don't timeout for large downloads. This syncs all processes on the
            # node
            with dist.local_rank_zero_download_and_wait(signal_file_path):
                # Then, wait to ensure every node has finished downloading the checkpoint
                dist.barrier()

            if dist.get_local_rank() == 0:
                os.remove(signal_file_path)
        dist.barrier()

    return composer_states_filepath, extracted_checkpoint_folder, extracted_rank_n


def _flatten_keys(obj: Any, paths: list[str], existing_path: str):
    """Recursively flatten the keys of a dictionary or list into a set of paths."""
    # Store path when we reach end, which is either non-dict or empty dict
    if isinstance(obj, list) and len(obj) > 0:
        for i, elm in enumerate(obj):
            _flatten_keys(elm, paths, f'{existing_path}/{i}')
    elif isinstance(obj, dict) and len(obj) > 0:
        for k, v in obj.items():
            _flatten_keys(v, paths, f'{existing_path}/{k}')
    # Remove leading /
    paths.append(existing_path.lstrip('/'))


def _remove_paths(obj: Union[list, dict[str, Any]], exclude_paths: list[list[str]]):
    # Build str(key) to key map to undo cast from glob filtering. Despite typing, some state_dict
    # keys are not strings, so we need to cast them back to their original type.
    str_key_to_key = {}
    if isinstance(obj, dict):
        for key in obj.keys():
            str_key_to_key[str(key)] = key

    # First determine the keys which will be recursed on and which will be removed entirely
    # Group the `exclude_paths` by the key
    keys_to_recurse = {}
    keys_to_remove = []
    for exclude_path_parts in exclude_paths:
        key = exclude_path_parts[0]
        # Cast list indices to int
        if isinstance(obj, list):
            key = int(key)
        # Un-str dict keys if necessary
        if key in str_key_to_key:
            key = str_key_to_key[key]
        if len(exclude_path_parts) == 1:
            keys_to_remove.append(key)
        else:
            if key not in keys_to_recurse:
                keys_to_recurse[key] = []
            keys_to_recurse[key].append(exclude_path_parts[1:])

    # Recurse first, so in the case of a list, the indexing is consistent
    for key, paths_to_recurse in keys_to_recurse.items():
        _remove_paths(obj[key], paths_to_recurse)

    # Sort the keys in reverse order, so in the case of a list, the indexing is consistent
    keys_to_remove.sort(reverse=True)

    # Remove the keys
    for key in keys_to_remove:
        del obj[key]


def glob_filter(exclude_globs: list[str]) -> Callable[[dict], None]:
    """Provides a function which deletes all subparts of a dictionary based on a list of paths."""

    def filter_func(state_dict: dict) -> None:
        # Flatten dictionary into paths
        paths = []
        _flatten_keys(state_dict, paths, '/')

        filtered_paths = []
        for exclude_glob in exclude_globs:
            filtered_paths_from_glob = fnmatch.filter(paths, exclude_glob)
            if len(filtered_paths_from_glob) == 0:
                warnings.warn(
                    f'No parts from loaded checkpoint state_dict were ignored by load_ignore_key {exclude_glob}')
            filtered_paths.extend(filtered_paths_from_glob)
        filtered_paths = list(set(filtered_paths))
        if filtered_paths:
            filtered_paths_str = ', '.join(filtered_paths)
            log.info(f'Ignoring the following paths from the loaded checkpoint state_dict: {filtered_paths_str}')

        # Loop through all paths to exclude
        paths_to_remove = [path.split('/') for path in filtered_paths if len(path) > 0]
        _remove_paths(state_dict, paths_to_remove)

    return filter_func


def _validate_save_planner(save_planner: Optional[Any]) -> None:
    """Checks that ``save_planner`` is an instance of a :class:`~torch.distributed.checkpoint.planner.SavePlanner`.

    TODO(GRT-2456): Remove validation once we deprecate torch 1.13 and can use
    type hints.

    Raises:
        ValueError: If ``save_planner`` is not a
            :class:`~torch.distributed.checkpoint.planner.SavePlanner`.
    """
    from torch.distributed.checkpoint.planner import SavePlanner

    if save_planner is not None and not isinstance(save_planner, SavePlanner):
        raise ValueError((f'save_planner {type(save_planner)} is not a '
                          'torch.distributed.checkpoint.planner.SavePlanner'))


def _validate_load_planner(load_planner: Optional[Any]) -> None:
    """Checks that ``load_planner`` is an instance of a :class:`~torch.distributed.checkpoint.planner.LoadPlanner`.

    TODO(GRT-2456): Remove validation once we deprecate torch 1.13 and can use
    type hints.

    Raises:
        ValueError: If ``load_planner`` is not a
            :class:`~torch.distributed.checkpoint.planner.LoadPlanner`.
    """
    from torch.distributed.checkpoint.planner import LoadPlanner

    if load_planner is not None and not isinstance(load_planner, LoadPlanner):
        raise ValueError((f'load_planner {type(load_planner)} is not a '
                          'torch.distributed.checkpoint.planner.LoadPlanner'))


def safe_torch_load(
    composer_states_filepath: Union[Path, str],
    map_location: str = 'cpu',
    load_fsdp_monolith_rank0_only: bool = False,
) -> dict[str, Any]:
    """Load a torch checkpoint, catching errors due to backwards compatibility issues.

    Args:
        composer_states_filepath: The path to the checkpoint file.
        map_location: The location to load the checkpoint to.
        load_fsdp_monolith_rank0_only: Whether the checkpoint is a monolith FSDP checkpoint.
    """
    try:
        if load_fsdp_monolith_rank0_only:
            log.info(
                'Loading monolith FSDP checkpoint. Only rank 0 will load and broadcast non-weight/optimizer state.')
            state_dict_list = [None]
            model = None
            optimizer = None
            if dist.get_global_rank() == 0:
                state_dict_list[0] = _torch_load_with_validation(composer_states_filepath, map_location=map_location)
                # Don't broadcast model/optimizer state if they exist
                if 'model' in state_dict_list[0]['state']:
                    model = state_dict_list[0]['state']['model']
                    state_dict_list[0]['state']['model'] = None
                if 'optimizers' in state_dict_list[0]['state']:
                    optimizer = state_dict_list[0]['state']['optimizers']
                    state_dict_list[0]['state']['optimizers'] = None

            log.debug('Broadcasting state_dict to all ranks.')
            dist.broadcast_object_list(state_dict_list, src=0)
            state_dict: dict[str, Any] = state_dict_list[0]  # type: ignore

            if dist.get_global_rank() == 0:
                if model is not None:
                    state_dict['state']['model'] = model
                if optimizer is not None:
                    state_dict['state']['optimizers'] = optimizer

            return state_dict
        else:
            return _torch_load_with_validation(composer_states_filepath, map_location=map_location)
    except TypeError as e:
        if 'Accuracy.__new__() missing 1 required positional argument' in str(e):
            raise Exception('As of v0.10.0, torchmetrics introduces a new required argument to Accuracy which '
                            'breaks backwards compatibility. Unfortunately, this means that older checkpoints '
                            'cannot be loaded with the metrics. In order to successfully load this model, please '
                            'pass `load_ignore_keys = ["state/train_metrics/*", "state/eval_metrics/*"]`.') from e
        raise e


def _restore_checkpoint(
    state: State,
    logger: Logger,
    composer_states_filepath: str,
    extracted_rank_n: bool,
    extracted_checkpoint_folder: Optional[str],
    load_weights_only: bool,
    strict_model_weights: bool,
    ignore_keys: Optional[Union[list[str], Callable[[dict], None]]],
    exclude_algorithms: Optional[list[str]],
    algorithm_passes: Optional[list[AlgorithmPass]],
) -> Optional[list[dict[str, Any]]]:
    """Restore a checkpoint into ``state`` and returns the rng state dicts (if ``load_weights_only`` is False)."""
    # Now, all ranks load the checkpoint that local rank zero downloaded
    state_dict = safe_torch_load(
        composer_states_filepath=composer_states_filepath,
        load_fsdp_monolith_rank0_only=state.load_fsdp_monolith_rank0_only,
    )
    if ignore_keys:
        # Filter provided list of key paths
        if not callable(ignore_keys):
            ignore_keys = glob_filter(ignore_keys)
        # Call function to modify state_dict
        ignore_keys(state_dict)
        # Ensure state exists
        state_dict['state'] = state_dict.get('state', {})
    log.debug(f"Loaded checkpoint with keys {state_dict.keys()} and state keys {state_dict['state'].keys()}")

    if is_model_deepspeed(state.model):
        if extracted_checkpoint_folder is None:
            raise RuntimeError('Deepspeed checkpoints require a tarball, not a weights file.')

        global_rank = dist.get_global_rank()
        if global_rank > 0 and not extracted_rank_n:
            raise RuntimeError(f'Deepspeed checkpoint missing for rank {global_rank}')

        load_path, _ = state.deepspeed_model.load_checkpoint(
            extracted_checkpoint_folder,
            tag=_DEEPSPEED_TAG,
            load_module_only=load_weights_only,
            load_module_strict=strict_model_weights,
        )
        if load_path is None:
            raise RuntimeError(f'Failed to load DeepSpeed checkpoint')
    elif load_weights_only:
        state.load_model_state(
            state_dict['state'],
            logger,
            strict=strict_model_weights,
            exclude_algorithms=exclude_algorithms,
            algorithm_passes=algorithm_passes,
        )
    if not load_weights_only:
        state.load_state_dict(
            state_dict['state'],
            logger,
            exclude_algorithms=exclude_algorithms,
            algorithm_passes=algorithm_passes,
        )
        return state_dict.get('rng', None)


def get_save_filename(
    state: State,
    filename: str = 'ep{epoch}-ba{batch}-rank{rank}',
) -> str:
    """Gets full filename of save filename.

    Args:
        state (State): The :class:`~composer.core.State` to load the checkpoint into.
        filename (filename): The name of the save file.

    Returns:
        Full filename of save file.
    """
    if not state.fsdp_sharded_state_dict_enabled:
        is_deepspeed = is_model_deepspeed(state.model)
        return PartialFilePath(filename).format(state, is_deepspeed)

    # Sharded checkpoints get their own little folder.
    assert state.sharded_ckpt_prefix_dir is not None
    save_dirpath = Path(Path(filename).parent) / Path(state.sharded_ckpt_prefix_dir)
    save_dirpath = format_name_with_dist_and_time(str(save_dirpath), state.run_name, state.timestamp)
    # New name is now Trainer.save_folder / sharded_ckpt_prefix_dir / __{dist.get_global_rank()}_0.distcp’
    # e.g. path/to/my/checkpoints/ep1-ba2/__1_0.distcp
    ckpt_filename = _TORCH_DISTRIBUTED_CHECKPOINTS_FILENAME
    return str(Path(save_dirpath) / Path(ckpt_filename))


def _save_checkpoint(
    state: State,
    save_filename: str,
    *,
    weights_only: bool = False,
    ignore_keys: Optional[Union[List[str], Callable[[Dict], None]]] = None,
) -> Union[str, None]:  # noqa: D103

    is_deepspeed = is_model_deepspeed(state.model)

    if weights_only and not is_deepspeed:
        state_dict = {
            'state': {
                'model': state.get_model_state_dict(),
                'integrations': state._get_integrations_state_dict(),
                'metadata': state._get_state_metadata(),
            },
            'rng': reproducibility.get_rng_state(),
        }
    else:
        state_dict = {
            'state': state.state_dict(),
            'rng': reproducibility.get_rng_state(),
        }

    if ignore_keys:
        # Filter provided list of key paths
        if not callable(ignore_keys):
            ignore_keys = glob_filter(ignore_keys)
        # Call function to modify state_dict
        ignore_keys(state_dict)
        # Ensure state exists
        state_dict['state'] = state_dict.get('state', {})

    if state.fsdp_sharded_state_dict_enabled:
        # To load optimizer states with 2.0 <= torch < 2.2.9 , the optimizer state must be at the top
        # level of the state dict because the load_sharded_optimizer_state_dict function
        # requires a top level state dict key for the optimizer.
        # See https://github.com/pytorch/pytorch/blob/v2.0.1/torch/distributed/checkpoint/optimizer.py#L271
        # for more info.
        if version.parse(torch.__version__) < version.parse('2.2.9'):
            if not weights_only:
                state_dict['optimizers'] = state_dict['state'].pop('optimizers')
    log.debug('State dict created.')

    dirname = os.path.dirname(save_filename)
    if dirname:
        os.makedirs(dirname, exist_ok=True)

    # Only some ranks are meant to save checkpoint and produce a file
    expect_file = False

    # All ranks save for deepspeed
    if is_deepspeed:
        expect_file = True
        log.debug('Saving deepspeed checkpoints to %s...', save_filename)
        if dist.get_global_rank() == 0:
            with open(save_filename, 'wb') as f:
                torch.save(state_dict, f)
            if is_tar(save_filename):
                _compress_file(save_filename, basename=_COMPOSER_STATES_FILENAME)

        _save_deepspeed_model(state.deepspeed_model, save_filename)

    # Sharded checkpointing for torch >=2.0 uses the torch.distributed.checkpoint module.
    elif state.fsdp_elastic_sharded_enabled:
        if state.fsdp_config is None:
            raise ValueError('Saving a sharded checkpoint requires passing an FSDP config to Trainer.')
        save_planner = state.fsdp_config['save_planner']
        _validate_save_planner(save_planner)

        import torch.distributed.checkpoint as dist_cp

<<<<<<< HEAD
        log.debug('Saving sharded checkpoints to %s...', save_filename)

        dist_cp.save_state_dict(state_dict=state_dict,
                                storage_writer=dist_cp.FileSystemWriter(dirname),
                                planner=RenameSavePlanner(state.model))
=======
        log.debug(f'Saving sharded checkpoints to {save_filename}...')
        process_group = None
        device_mesh = state.fsdp_device_mesh
        if device_mesh is not None and device_mesh.ndim == 2:
            # If hybrid shard, only rank in first replica saves
            expect_file = (device_mesh.get_local_rank(mesh_dim=0) == 0)
            if expect_file:
                process_group = device_mesh.get_group(1)  # Shard process_group for first replica
                log.debug(f'global_rank={dist.get_global_rank()}, {expect_file=}')
        else:
            expect_file = True

        if expect_file:
            if version.parse(torch.__version__) > version.parse('2.2.9'):
                dist_cp.save(  # type: ignore
                    state_dict=state_dict,
                    storage_writer=dist_cp.FileSystemWriter(dirname),
                    planner=save_planner,
                    process_group=process_group,
                )
            else:
                dist_cp.save_state_dict(
                    state_dict=state_dict,
                    storage_writer=dist_cp.FileSystemWriter(dirname),
                    planner=save_planner,
                    process_group=process_group,
                )
        log.debug('Finished pytorch save state dict')
>>>>>>> 7fdce54e

    # Only rank 0 saves the state_dict unless you are using sharded checkpointing with torch <2.0
    elif dist.get_global_rank() == 0 or state.fsdp_sharded_state_dict_enabled:
        expect_file = True
        log_msg = f'Saving sharded checkpoints to {save_filename}...' if state.fsdp_sharded_state_dict_enabled else f'Saving monolithic checkpoint to {save_filename}'
        with open(save_filename, 'wb') as f:
            log.debug(log_msg)
            torch.save(state_dict, f)

        log.debug(f'Global rank 0 done saving checkpoint to disk at {save_filename}.')

        if is_tar(save_filename):
            _compress_file(save_filename, basename=_COMPOSER_STATES_FILENAME)

    else:
        log.debug(f'Only rank 0 is saving a checkpoint, so rank {dist.get_global_rank()} skips checkpointing.')

    dist.barrier()  # ensure all ranks saved their files

    if expect_file:
        assert os.path.exists(save_filename), 'Expected file to have been saved.'
        return save_filename
    else:
        # no file saved
        return None


def _compress_file(filename: str, basename: str):
    """Replace a file with its compressed version.

    The contents will be called ``basename`` inside
    the compressed archive.
    """
    write_mode = _get_write_mode(filename)

    with tempfile.TemporaryDirectory() as tmpdir:
        shutil.move(filename, os.path.join(tmpdir, basename))
        with tarfile.open(filename, write_mode) as tarball:
            tarball.add(tmpdir, arcname='')


def _save_deepspeed_model(model, filename: str):
    """Save Deepspeed model and tarball the files."""
    write_mode = _get_write_mode(filename)
    read_mode = 'r' + write_mode[1:]

    with tempfile.TemporaryDirectory() as tmpdir:
        model.save_checkpoint(tmpdir, _DEEPSPEED_TAG)

        if os.path.exists(filename):
            # extract to tmpdir to append below
            # not all compression formats support direct append
            with tarfile.open(filename, read_mode) as tar:
                tar.extractall(tmpdir)

        with tarfile.open(filename, write_mode) as tar:
            tar.add(tmpdir, arcname='')


def save_checkpoint(
    state: State,
    filename: str = 'ep{epoch}-ba{batch}-rank{rank}',
    *,
    weights_only: bool = False,
    ignore_keys: Optional[Union[List[str], Callable[[Dict], None]]] = None,
) -> Union[str, None]:  # noqa: D103
    save_filename = get_save_filename(state, filename)
    return _save_checkpoint(state, save_filename, weights_only=weights_only, ignore_keys=ignore_keys)


save_checkpoint.__doc__ = f"""Checkpoint the training ``state``.

Args:
    state (State): The training state.
    logger (Logger): The logger.
    filename (str): A format string describing how to name checkpoints.
        (default: ``'ep{{epoch}}-ba{{batch}}-rank{{rank}}'``)

        The following format variables are available:

        {textwrap.indent(FORMAT_NAME_WITH_DIST_AND_TIME_TABLE, prefix='        ')}

        .. note::

            *   By default, only the rank zero process will save a checkpoint file.

            *   When using DeepSpeed, each rank will save a checkpoint file in tarball format. DeepSpeed
                requires tarball format, as it saves model and optimizer states in separate files.
                Ensure that ``'{{rank}}'`` appears within the ``filename``. Otherwise, multiple ranks
                may attempt to write to the same file(s), leading to corrupted checkpoints. If no tarball file
                extension is specified, ``.tar`` will be used.

            *   To use compression (regardless of whether DeepSpeed is enabled), set the file extension
                to ``'.tar.gz'``, ``'.tgz'``, ``'.tar.bzip'``, or ``'.tar.lzma'`` (depending on the desired
                compression algorithm).

        .. warning::

            Using compression will block the training loop while checkpoints are being compressed. As such, we
            recommend saving checkpoints without compression.

        Consider the following scenario, where:

        *   The default ``name='ep{{epoch}}-ba{{batch}}-rank{{rank}}'`` is used.
        *   The current epoch count is ``1``.
        *   The current batch count is ``42``.

        When DeepSpeed is not being used, the rank zero process will save the checkpoint to ``'ep1-ba42-rank0'``.
        When DeepSpeed is being used, each rank (process) will save checkpoints to::

            ep1-ba42-rank0.tar
            ep1-ba42-rank1.tar
            ep1-ba42-rank2.tar
            ...

    weights_only (bool, optional): If ``True``, save only the model weights instead of the entire training state.
        (default: ``False``)

        .. note::

            When using DeepSpeed, this parameter must be ``False``. Weights-only checkpointing is not currently
            compatible with DeepSpeed,

    Returns:
        list[pathlib.Path]: The list of checkpoint files saved, indexed by the rank of the process.

        .. note::

            When using DeepSpeed, each process (rank) saves its own checkpoint file.
            When doing multi-node training, the filepaths are valid only on each process's node;
            Composer does not move checkpoint files between nodes.

            Otherwise, when not using DeepSpeed, each list will contain only one filepath,
            since only the rank zero process saves checkpoints.
"""

from copy import deepcopy

from torch.distributed.checkpoint.default_planner import (
    DefaultLoadPlanner,
    DefaultSavePlanner,
)
from torch.distributed.checkpoint._nested_dict import flatten_state_dict
from torch.distributed.checkpoint._sharded_tensor_utils import (
    _flatten_sharded_tensors,)

from torch.distributed.checkpoint.metadata import STORAGE_TYPES, ChunkStorageMetadata, TensorStorageMetadata, MetadataIndex
from torch.distributed.checkpoint.planner import LoadPlan, ReadItem
from torch.distributed.checkpoint.planner_helpers import _chunk_for_shard, _create_read_item_for_tensor
from torch.distributed.checkpoint.resharding import (_shards_get_overlap_region_wrt_saved_tensor,
                                                     _check_shard_metadata_pair_overlap)


def _create_read_items(fqn: str, md: STORAGE_TYPES, obj: Any) -> List[ReadItem]:
    local_chunks = [_chunk_for_shard(shard.metadata) for shard in obj.local_shards()]
    return create_read_items_for_chunk_list(fqn, md, local_chunks)


def create_read_items_for_chunk_list(
    fqn: str,
    checkpoint_md: TensorStorageMetadata,
    local_chunks: List[ChunkStorageMetadata],
) -> List[ReadItem]:
    """
    Creates a list of ``ReadItem`` based on the checkpoint and local chunks.

    This applies the resharding algorithm and computes the reads needed
    to satisfy ``local_chunks`` with a checkpoint described by ``checkpoint_md``.

    Args:
        fqn (str) : The state_dict FQN to pass to ``ReadItem``.
        checkpoint_md (TensorStorageMetadata): metadata for a given tensor
            from a checkpoint.
        local_chunks (List[ChunkStorageMetadata]): Local chunks that needs to be
            loaded.

    Returns:
        A list of ``ReadItem`` that will satisfy all input chunks.
    """
    read_items = []
    # this is a naive quadratic algo that can be optimized later
    for idx, shard in enumerate(local_chunks):
        # TODO(brian.chu): We assume that we chunk tensors on the first dim
        total_size = sum(chunk.sizes[0] for chunk in checkpoint_md.chunks)
        for storage_idx, storage_md in enumerate(checkpoint_md.chunks):
            offset_storage_md = deepcopy(storage_md)
            # TODO(brian.chu): We assume that custom process group fqns are
            # appended with _pgidx{n} where n < 8
            if '_pgidx' in fqn:
                pgidx = fqn[-1]
                offset_storage_md.offsets = torch.Size(
                    [total_size * int(pgidx) + offset_storage_md.offsets[0], *offset_storage_md.offsets[1:]])
            if not _check_shard_metadata_pair_overlap(shard, offset_storage_md):
                continue

            storage_offsets = []
            dest_offsets = []
            lengths = []
            for (
                    dim,
                    offset_for_saved_tensor,
                    offset_for_current_tensor,
                    length,
            ) in _shards_get_overlap_region_wrt_saved_tensor(saved_shard=offset_storage_md, current_shard=shard):
                storage_offsets.append(offset_for_saved_tensor)
                dest_offsets.append(offset_for_current_tensor)
                lengths.append(length)

            dest_fqn = fqn
            if '_pgidx' in fqn:
                # TODO(brian.chu): We assume that custom process group fqns are
                # appended with _pgidx{n} where n < 8
                dest_fqn = fqn[:-7]
            read_items.append(
                _create_read_item_for_tensor(
                    dest_index=MetadataIndex(dest_fqn, shard.offsets, idx),
                    dest_offsets=dest_offsets,
                    storage_index=MetadataIndex(fqn, storage_md.offsets, storage_idx),
                    storage_offsets=storage_offsets,
                    lengths=lengths,
                ))
    return read_items


class RenameLoadPlanner(DefaultLoadPlanner):
    """
    RankLoadPlanner extends __init__ and overrides set_up_planner to
    rename modules that are part of a custom process group.
    """

    def __init__(
        self,
        model: torch.nn.Module,
        flatten_state_dict: bool = True,
        flatten_sharded_tensors: bool = True,
    ) -> None:
        """Initializes RankLoadPlanner and sets the module mapping.

        The module mapping appends the process group index to each module
        name.

        Args:
            model: A torch.nn.Module.
            flatten_state_dict: See parent class.
            flatten_sharded_tensors: See parent class.
        """
        self.name_conversion_dict, self.pg_world_size = _get_module_name_mapping(model)
        super().__init__(flatten_state_dict, flatten_sharded_tensors)

    def set_up_planner(
        self,
        state_dict,
        metadata,
        is_coordinator: bool,
    ) -> None:
        """Renames the state dict.

        The rest of the function follows the parent class.

        Args:
            state_dict: See parent class.
            metadata: See parent class.
            is_coordinator: See parent class.
        """
        log.debug('Set up planner')
        if 'state' not in state_dict:
            super().set_up_planner(state_dict, metadata, is_coordinator)
            return

        self.original_state_dict = state_dict

        log.debug(f'Copy state dict')
        state_dict = {k: v for k, v in self.original_state_dict.items()}
        state_dict['state'] = {k: v for k, v in self.original_state_dict['state'].items() if k != 'model'}
        state_dict['state']['model'] = {k: v for k, v in self.original_state_dict['state']['model'].items()}

        log.debug('rename state dict')
        if self.name_conversion_dict:
            log.debug('rename state dict')
            model_state_dict = _rename_model_state_dict(state_dict['state']['model'], self.name_conversion_dict)
            log.debug('reassign model state dict')
            state_dict['state']['model'] = model_state_dict

        log.debug('Load sharded optimizer state dict')
        if self.flatten_sharded_tensors:
            state_dict = _flatten_sharded_tensors(state_dict)

        log.debug('Flatten state dict')
        if self.flatten_state_dict:
            state_dict, self.mappings = flatten_state_dict(state_dict)

        log.debug('Set ptrs')
        self.state_dict = state_dict
        self.metadata = metadata
        self.is_coordinator = is_coordinator

    def create_local_plan(self) -> LoadPlan:
        """
        Create the ``LoadPlan`` used by DefaultLoadPlanner.

        It produces one read item per value in ``state_dict`` using the metadata in ``metadata``.

        The default behavior is to match key exactly between state_dict and metadata.
        It handles resharding by issuing multiple read requests against storage in order to match
        load requirements.
        """
        if self.pg_world_size != 1:
            return super().create_local_plan()

        requests = []
        for fqn, obj in self.state_dict.items():
            renamed_fqns = []
            for key in self.metadata.state_dict_metadata.keys():
                original_key = key
                if '_pgidx' in key:
                    key = key[:-7]
                if key == fqn:
                    renamed_fqns.append(original_key)
            for fqn in renamed_fqns:
                md = self.metadata.state_dict_metadata[fqn]
                requests += _create_read_items(fqn, md, obj)

        return LoadPlan(requests)


class RenameSavePlanner(DefaultSavePlanner):
    """
    RankSavePlanner extends __init__ and set_up_planner to rename modules
    that are part of a custom process group.
    """

    def __init__(
        self,
        model: torch.nn.Module,
        flatten_state_dict: bool = True,
        flatten_sharded_tensors: bool = True,
        dedup_replicated_tensors: bool = True,
    ) -> None:
        """Initializes RankSavePlanner and sets the module mapping.

        The module mapping appends the process group index to each module
        name.

        Args:
            model: A torch.nn.Module.
            flatten_state_dict: See parent class.
            flatten_sharded_tensors: See parent class.
            dedup_replicated_tensors: See parent class.
        """
        self.name_conversion_dict, _ = _get_module_name_mapping(model)
        super().__init__(
            flatten_state_dict,
            flatten_sharded_tensors,
            dedup_replicated_tensors,
        )

    def set_up_planner(self, state_dict, is_coordinator: bool) -> None:
        """Renames the state dict and optimizer state dict.

        Args:
            state_dict: See parent class.
            is_coordinator: See parent class.
        """
        if self.name_conversion_dict:
            model_state_dict = _rename_model_state_dict(state_dict['state']['model'], self.name_conversion_dict)
            state_dict['state']['model'] = model_state_dict

            if 'optimizers' in state_dict.keys():
                optimizers = _rename_optimizers_state_dict(state_dict['optimizers'], self.name_conversion_dict)
                state_dict['optimizers'] = optimizers

        super().set_up_planner(state_dict, is_coordinator)


def load_sharded_optimizer_state_dict_with_logs(
    model_state_dict,
    optimizer_key,
    storage_reader,
):
    """
    Loads a state_dict in conjunction with FSDP sharded optimizer state.
    This is the current recommended way to checkpoint FSDP.
    >>> # xdoctest: +SKIP
    >>> import torch.distributed.checkpoint as dist_cp
    >>> # Save
    >>> model: torch.nn.Model
    >>> optim_params = model.parameters()
    >>> optim = torch.optim.SGD(optim_params, lr=0.01)
    >>> # Save
    >>> with FSDP.state_dict_type(model, StateDictType.SHARDED_STATE_DICT):
    >>>     state_dict = {
    >>>         "optimizer": FSDP.optim_state_dict(model, optim),
    >>>         "model": model.state_dict()
    >>>     }
    >>>     dist_cp.save_state_dict(
    >>>         state_dict=optim_state,
    >>>         storage_writer=dist_cp.FileSystemWriter("checkpoint"),
    >>>         planner=dist_cp.DefaultSavePlanner(),
    >>>     )
    >>>
    >>> # Load
    >>> with FSDP.state_dict_type(model_tp, StateDictType.SHARDED_STATE_DICT):
    >>>     model_state_dict = model_tp.state_dict()
    >>>     checkpoint = {
    >>>         "model": model_state_dict
    >>>     }
    >>>     dist_cp.load_state_dict(
    >>>         state_dict=checkpoint,
    >>>         storage_reader=dist_cp.FileSystemReader(checkpoint_file),
    >>>         planner=dist_cp.DefaultLoadPlanner(),
    >>>     )
    >>>     model.load_state_dict(checkpoint["model_state"])
    >>>
    >>>     optim_state = dist_cp.load_sharded_optimizer_state_dict(
    >>>         model_state_dict,
    >>>         optimizer_key="optimizer",
    >>>         storage_reader=dist_cp.FileSystemReader("checkpoint"),
    >>>     )
    >>>
    >>>     flattened_osd = FSDP.optim_state_dict_to_load(
    >>>        model, optim, optim_state["optimizer"]
    >>>     )
    >>>
    >>>     optim.load_state_dict(flattened_osd)
    """
    log.debug('Start sharded ckpt')
    from torch.distributed.checkpoint.optimizer import _get_state_dict_2d_layout, _create_colwise_spec, _alloc_tensor, _ReaderWithOffset
    from torch._utils import _get_device_module
    from torch.distributed.checkpoint.utils import (_element_wise_add, _element_wise_sub, _normalize_device_info)
    from torch.distributed.checkpoint._nested_dict import unflatten_state_dict
    from torch.distributed.checkpoint.metadata import (
        BytesStorageMetadata,
        Metadata,
        MetadataIndex,
        STATE_DICT_TYPE,
        TensorStorageMetadata,
        ChunkStorageMetadata,
    )
    from torch.distributed._shard.api import _shard_tensor
    from torch.distributed.remote_device import _remote_device
    from typing import Dict, List, Optional, Sequence, Tuple, Union, cast
    from torch.distributed._shard.sharded_tensor.shard import Shard
    from torch.distributed._shard.sharded_tensor.api import ShardedTensor
    import torch.distributed.checkpoint as dist_cp
    from torch.distributed._shard.sharding_spec.chunk_sharding_spec import (
        ChunkShardingSpec,)
    from torch.distributed.distributed_c10d import _get_default_group
    from torch.distributed.fsdp._shard_utils import _create_chunk_sharded_tensor
    log.debug(f'Finish imports')

    log.debug(f'Read metadata')
    metadata = storage_reader.read_metadata()

    log.debug('Get 2d Layout')
    layout_specs, dp_pg = _get_state_dict_2d_layout(model_state_dict)
    dp_pg_device_type = torch.distributed.distributed_c10d._get_pg_default_device(dp_pg).type
    device_module = _get_device_module(dp_pg_device_type)

    log.debug('check pg')
    if dp_pg is None:
        placements = []
        for i in range(torch.distributed.get_world_size()):
            device_info = _normalize_device_info(dp_pg_device_type, i % device_module.device_count())
            placements.append(f"rank:{i}/{device_info}")
        sharding_spec = ChunkShardingSpec(dim=0, placements=placements)  # type: ignore[arg-type]
    else:
        sharding_spec = _create_colwise_spec(dp_pg)

    # Create a state_dict for optimizer state
    state_dict = {}

    log.debug(f'loop over fqn')
    fqn_to_offset = {}
    for key, value in metadata.state_dict_metadata.items():
        log.debug(f'key: {key}')
        key_path = metadata.planner_data[key]
        if key_path[0] != optimizer_key:
            continue

        if isinstance(value, BytesStorageMetadata):
            state_dict[key] = "<bytes_io>"
            continue

        local_idx = f'_pgidx{dist.get_local_rank()}'
        if '_pgidx' in key and local_idx not in key:
            continue

        # value: TensorStorageMetadata
        if value.size.numel() == 1:
            log.debug('key case 1')
            state_dict[key] = _alloc_tensor(value.properties, value.size, dp_pg_device_type)
        elif dp_pg is None:
            log.debug('key case 2')
            # state_dict[key] = _shard_tensor(
            #     _alloc_tensor(value.properties, value.size, dp_pg_device_type), sharding_spec
            # )
            state_dict[key] = _create_chunk_sharded_tensor(
                _alloc_tensor(value.properties, value.size, dp_pg_device_type),
                rank=torch.distributed.get_rank(),
                world_size=torch.distributed.get_world_size(),
                num_devices_per_node=device_module.device_count(),
                pg=_get_default_group(),
            )
        else:
            log.debug('key case 3')
            spec_key = key_path[2]
            alloc_size = layout_specs.get(spec_key, (None, value.size))[1]

            st_md = sharding_spec.build_metadata(torch.Size(alloc_size), value.properties)
            local_shards = []
            current_rank = torch.distributed.get_rank(dp_pg)
            for shard_md in st_md.shards_metadata:
                if (cast(_remote_device, shard_md.placement).rank() != current_rank):
                    continue
                local_shards.append(
                    Shard(
                        tensor=_alloc_tensor(value.properties, shard_md.shard_sizes, dp_pg_device_type),
                        metadata=shard_md,
                    ))

            st = ShardedTensor._init_from_local_shards_and_global_metadata(local_shards, st_md, process_group=dp_pg)

            if (spec_key in layout_specs and layout_specs[spec_key][0] is not None):
                fqn_to_offset[key] = cast(Sequence[int], layout_specs[spec_key][0])

            state_dict[key] = st

    log.debug('distcp Load state dict')
    # Whether we unflatten before or after doesn't matter
    dist_cp.load_state_dict(
        state_dict=state_dict,
        storage_reader=storage_reader,
        # FIXME the type of planner is wrong in load_state_dict
        planner=_ReaderWithOffset(fqn_to_offset) if dp_pg is not None else None,
    )

    log.debug('unflatten state dict')
    state_dict = unflatten_state_dict(state_dict, metadata.planner_data)

    log.debug('return state dict')
    return state_dict<|MERGE_RESOLUTION|>--- conflicted
+++ resolved
@@ -546,11 +546,6 @@
         # We need no_grad because we overwrite tensor values with set_() when we do elastic loading and we don't want the set_ op recorded in the computation graph.
         with torch.no_grad():
             # 1. Load model and metadata first
-<<<<<<< HEAD
-            log.info('Load model and metadata')
-            model_state_dict = None
-=======
->>>>>>> 7fdce54e
             if load_weights_only:
                 state_dict: Dict[str, Any] = {'state': {'model': state.get_model_state_dict()}}
             else:
@@ -569,11 +564,6 @@
                 if not callable(ignore_keys):
                     ignore_keys = glob_filter(ignore_keys)
                 # Call function to modify state_dict
-<<<<<<< HEAD
-                ignore_keys(model_state_dict)
-
-            dist_cp.load_state_dict(model_state_dict, storage_reader, planner=RenameLoadPlanner(state.model))
-=======
                 ignore_keys(state_dict)
                 # Ensure state exists
                 state_dict['state'] = state_dict.get('state', {})
@@ -605,7 +595,6 @@
                     planner=load_planner,
                     process_group=process_group,
                 )
->>>>>>> 7fdce54e
 
             state.load_state_dict(
                 state_dict['state'],
@@ -616,52 +605,12 @@
             )
 
             # 2. Optionally load optimizer
-<<<<<<< HEAD
-            if not load_weights_only:
-                log.info('Load optimizer')
-                state_dict = state.state_dict()['model']
-                log.debug('Fetched state dict')
-                # print(state_dict.keys())
-                # print(state_dict)
-                optim_state = load_sharded_optimizer_state_dict_with_logs(model_state_dict=state_dict,
-                                                                          optimizer_key='optimizers',
-                                                                          storage_reader=storage_reader)
-                log.debug('Strip _pgidx from optimizer state dict keys')
-                local_idx = f'_pgidx{dist.get_local_rank()}'
-                log.debug('Get ptr to optimizer state dict')
-                optim_state_dict = optim_state['optimizers']['DecoupledLionW']['state']
-                log.debug('Loop over optimizer state dict keys')
-                for key in list(optim_state_dict.keys()):
-                    log.debug(f'Stripping {local_idx} from {key=}')
-                    optim_state_dict[key.replace(local_idx, '')] = optim_state_dict[key]
-                    if '_pgidx' in key:
-                        del optim_state_dict[key]
-                log.debug('Load optimizer state dict')
-                state.load_optim_state(optim_state)
-
-        # 3. Optionally load RNG
-        rng_state_dicts = reproducibility.get_rng_state()
-        if not load_weights_only:
-            log.info('Load RNG')
-            # If we are resuming on more ranks than were used at save time we only want to load in rngs for those ranks
-            num_ranks_that_saved_rng = _get_num_ranks_that_saved_rng(storage_reader.read_metadata())
-            rng_state_dicts_load = {}
-            rng_state_dicts_load['rng'] = rng_state_dicts[:num_ranks_that_saved_rng] if len(
-                rng_state_dicts) > num_ranks_that_saved_rng else rng_state_dicts
-            dist_cp.load_state_dict(rng_state_dicts_load, storage_reader, planner=RenameLoadPlanner(state.model))
-            # We also want to append newly generated rng states for the ranks that don't have an rng state to load in
-            # if we are resuming on more ranks than were used at save time.
-            if len(rng_state_dicts) > num_ranks_that_saved_rng:
-                rng_state_dicts_load['rng'].extend(rng_state_dicts[num_ranks_that_saved_rng:])
-            rng_state_dicts = rng_state_dicts_load['rng']
-=======
             # if we are using later than 2.2.9 then optimizer will already be loaded
             if version.parse(torch.__version__) < version.parse('2.2.9') and not load_weights_only:
                 optim_state = load_sharded_optimizer_state_dict(model_state_dict=state.state_dict()['model'],
                                                                 optimizer_key='optimizers',
                                                                 storage_reader=storage_reader)
                 state._legacy_load_optim_state(optim_state)
->>>>>>> 7fdce54e
 
     return state_dict.get('rng', None)
 
@@ -1101,13 +1050,6 @@
 
         import torch.distributed.checkpoint as dist_cp
 
-<<<<<<< HEAD
-        log.debug('Saving sharded checkpoints to %s...', save_filename)
-
-        dist_cp.save_state_dict(state_dict=state_dict,
-                                storage_writer=dist_cp.FileSystemWriter(dirname),
-                                planner=RenameSavePlanner(state.model))
-=======
         log.debug(f'Saving sharded checkpoints to {save_filename}...')
         process_group = None
         device_mesh = state.fsdp_device_mesh
@@ -1136,7 +1078,6 @@
                     process_group=process_group,
                 )
         log.debug('Finished pytorch save state dict')
->>>>>>> 7fdce54e
 
     # Only rank 0 saves the state_dict unless you are using sharded checkpointing with torch <2.0
     elif dist.get_global_rank() == 0 or state.fsdp_sharded_state_dict_enabled:
@@ -1275,19 +1216,15 @@
 
 from copy import deepcopy
 
-from torch.distributed.checkpoint.default_planner import (
-    DefaultLoadPlanner,
-    DefaultSavePlanner,
-)
 from torch.distributed.checkpoint._nested_dict import flatten_state_dict
-from torch.distributed.checkpoint._sharded_tensor_utils import (
-    _flatten_sharded_tensors,)
-
-from torch.distributed.checkpoint.metadata import STORAGE_TYPES, ChunkStorageMetadata, TensorStorageMetadata, MetadataIndex
+from torch.distributed.checkpoint._sharded_tensor_utils import _flatten_sharded_tensors
+from torch.distributed.checkpoint.default_planner import DefaultLoadPlanner, DefaultSavePlanner
+from torch.distributed.checkpoint.metadata import (STORAGE_TYPES, ChunkStorageMetadata, MetadataIndex,
+                                                   TensorStorageMetadata)
 from torch.distributed.checkpoint.planner import LoadPlan, ReadItem
 from torch.distributed.checkpoint.planner_helpers import _chunk_for_shard, _create_read_item_for_tensor
-from torch.distributed.checkpoint.resharding import (_shards_get_overlap_region_wrt_saved_tensor,
-                                                     _check_shard_metadata_pair_overlap)
+from torch.distributed.checkpoint.resharding import (_check_shard_metadata_pair_overlap,
+                                                     _shards_get_overlap_region_wrt_saved_tensor)
 
 
 def _create_read_items(fqn: str, md: STORAGE_TYPES, obj: Any) -> List[ReadItem]:
@@ -1409,9 +1346,9 @@
         self.original_state_dict = state_dict
 
         log.debug(f'Copy state dict')
-        state_dict = {k: v for k, v in self.original_state_dict.items()}
+        state_dict = dict(self.original_state_dict.items())
         state_dict['state'] = {k: v for k, v in self.original_state_dict['state'].items() if k != 'model'}
-        state_dict['state']['model'] = {k: v for k, v in self.original_state_dict['state']['model'].items()}
+        state_dict['state']['model'] = dict(self.original_state_dict['state']['model'].items())
 
         log.debug('rename state dict')
         if self.name_conversion_dict:
@@ -1563,28 +1500,23 @@
     >>>     optim.load_state_dict(flattened_osd)
     """
     log.debug('Start sharded ckpt')
-    from torch.distributed.checkpoint.optimizer import _get_state_dict_2d_layout, _create_colwise_spec, _alloc_tensor, _ReaderWithOffset
+    from typing import Dict, List, Optional, Sequence, Tuple, Union, cast
+
+    import torch.distributed.checkpoint as dist_cp
     from torch._utils import _get_device_module
-    from torch.distributed.checkpoint.utils import (_element_wise_add, _element_wise_sub, _normalize_device_info)
+    from torch.distributed._shard.api import _shard_tensor
+    from torch.distributed._shard.sharded_tensor.api import ShardedTensor
+    from torch.distributed._shard.sharded_tensor.shard import Shard
+    from torch.distributed._shard.sharding_spec.chunk_sharding_spec import ChunkShardingSpec
     from torch.distributed.checkpoint._nested_dict import unflatten_state_dict
-    from torch.distributed.checkpoint.metadata import (
-        BytesStorageMetadata,
-        Metadata,
-        MetadataIndex,
-        STATE_DICT_TYPE,
-        TensorStorageMetadata,
-        ChunkStorageMetadata,
-    )
-    from torch.distributed._shard.api import _shard_tensor
-    from torch.distributed.remote_device import _remote_device
-    from typing import Dict, List, Optional, Sequence, Tuple, Union, cast
-    from torch.distributed._shard.sharded_tensor.shard import Shard
-    from torch.distributed._shard.sharded_tensor.api import ShardedTensor
-    import torch.distributed.checkpoint as dist_cp
-    from torch.distributed._shard.sharding_spec.chunk_sharding_spec import (
-        ChunkShardingSpec,)
+    from torch.distributed.checkpoint.metadata import (STATE_DICT_TYPE, BytesStorageMetadata, ChunkStorageMetadata,
+                                                       Metadata, MetadataIndex, TensorStorageMetadata)
+    from torch.distributed.checkpoint.optimizer import (_alloc_tensor, _create_colwise_spec, _get_state_dict_2d_layout,
+                                                        _ReaderWithOffset)
+    from torch.distributed.checkpoint.utils import _element_wise_add, _element_wise_sub, _normalize_device_info
     from torch.distributed.distributed_c10d import _get_default_group
     from torch.distributed.fsdp._shard_utils import _create_chunk_sharded_tensor
+    from torch.distributed.remote_device import _remote_device
     log.debug(f'Finish imports')
 
     log.debug(f'Read metadata')
@@ -1600,7 +1532,7 @@
         placements = []
         for i in range(torch.distributed.get_world_size()):
             device_info = _normalize_device_info(dp_pg_device_type, i % device_module.device_count())
-            placements.append(f"rank:{i}/{device_info}")
+            placements.append(f'rank:{i}/{device_info}')
         sharding_spec = ChunkShardingSpec(dim=0, placements=placements)  # type: ignore[arg-type]
     else:
         sharding_spec = _create_colwise_spec(dp_pg)
@@ -1617,7 +1549,7 @@
             continue
 
         if isinstance(value, BytesStorageMetadata):
-            state_dict[key] = "<bytes_io>"
+            state_dict[key] = '<bytes_io>'
             continue
 
         local_idx = f'_pgidx{dist.get_local_rank()}'
