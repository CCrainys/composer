# Copyright 2022 MosaicML Composer authors
# SPDX-License-Identifier: Apache-2.0

import math
<<<<<<< HEAD
from typing import List
=======
from typing import Optional
>>>>>>> 7fdce54e

import pytest
import torch
from torch.nn.functional import cross_entropy

from composer.metrics.nlp import (BinaryF1Score, InContextLearningCodeEvalAccuracy,
                                  InContextLearningExpectedCalibrationError, InContextLearningLMAccuracy,
                                  InContextLearningLMExpectedCalibrationError,
                                  InContextLearningMCExpectedCalibrationError, InContextLearningMultipleChoiceAccuracy,
                                  InContextLearningQAAccuracy, LanguageCrossEntropy, LanguagePerplexity, MaskedAccuracy)
from composer.utils import dist
from tests.common import device, world_size


@pytest.mark.parametrize('ignore_index', [-100])
@pytest.mark.parametrize('num_classes', [2, 3, 4, 5])
def test_masked_accuracy(ignore_index, num_classes):
    """Sanity check to make sure that masked accuracy has reasonable performance.

    Generates random targets and labels, and then ensures that the random targets and labels
    must hit at-chance accuracy.

    Args:
        batch_size (int): how many samples are in each batch
        ignore_index (Optional[int]): if present, the class index to ignore in accuracy calculations.
        num_classes (int): the number of classes in the classification task
    """
    batch_size = int(1e4)
    torchmetrics_masked_acc = MaskedAccuracy(ignore_index=ignore_index)
    # we're only testing binary accuracy -- expected accuracy should be 50%
    generated_preds = torch.rand((batch_size, num_classes))
    true_labels = torch.randint(low=0, high=num_classes - 1, size=(batch_size,))

    if ignore_index is not None:
        labels_mask = torch.rand((batch_size,))
        labels_mask[labels_mask > 0.8] = 1
        labels_mask[labels_mask <= 0.8] = 0
        labels_mask = labels_mask.bool()
        true_labels[labels_mask] = ignore_index

    true_labels = true_labels.float()
    generated_preds = generated_preds.float()

    torchmetrics_masked_acc.update(generated_preds, true_labels)
    final_acc = torchmetrics_masked_acc.compute()
    assert abs(final_acc - (1.0 / num_classes)) < 0.02


@pytest.mark.parametrize('ignore_index', [-100])
@pytest.mark.parametrize('batch_size', [1e2, 1e3])
@pytest.mark.parametrize('sequence_length', [128])
@pytest.mark.parametrize('num_classes', [2, 10])
@pytest.mark.parametrize('minibatch_size', [56, 256, 768])
def test_cross_entropy(batch_size: float, ignore_index: Optional[int], sequence_length: int, num_classes: int,
                       minibatch_size: int):
    """Sanity check to make sure that batched CrossEntropyLoss matches the expected performance.

    Generates a predicted distribution from a normal distribution, and a ground truth from a normal distribution.
    Verifies Cross Entropy Loss against the baseline performance.

    Args:
        batch_size (int): how many samples are in each batch
        ignore_index (Optional[int]): if present, the class index to ignore in accuracy calculations.
        sequence_length (int): the length of the generated sequence
        num_classes (int): the number of classes in the classification task
        minibatch_size (int): the minibatch size to simulate for model predictions
    """
    batch_size = int(batch_size)
    generated_preds = torch.randn((batch_size, sequence_length, num_classes))
    generated_true = torch.randint(low=0, high=num_classes, size=(batch_size, sequence_length))

    assert ignore_index is not None
    torchmetrics_xent = LanguageCrossEntropy(dist_sync_on_step=False, ignore_index=ignore_index)
    ce_with_keys_metric = LanguageCrossEntropy(dist_sync_on_step=False, ignore_index=ignore_index)

    labels_mask = torch.rand((batch_size, sequence_length))
    labels_mask[labels_mask > 0.8] = 1
    labels_mask[labels_mask <= 0.8] = 0
    labels_mask = labels_mask.bool()
    generated_true[labels_mask] = ignore_index

    num_batches = math.ceil(batch_size / minibatch_size)
    for batch_idx in range(num_batches):
        begin_idx = (batch_idx * minibatch_size)
        end_idx = ((batch_idx + 1) * minibatch_size)
        preds_subset = generated_preds[begin_idx:end_idx]
        true_subset = generated_true[begin_idx:end_idx]
        torchmetrics_xent.update(preds_subset, true_subset)
        ce_with_keys_metric.update(
            {
                'logits': preds_subset.view(-1, num_classes),
                'loss': cross_entropy(preds_subset.view(-1, num_classes), true_subset.view(-1))
            }, true_subset.view(-1))

    torchmetrics_loss = torchmetrics_xent.compute()
    ce_with_keys_loss = ce_with_keys_metric.compute()
    correct_loss = cross_entropy(generated_preds.view(-1, num_classes), generated_true.view(-1))
    assert torchmetrics_loss == ce_with_keys_loss
    assert torch.isclose(correct_loss, torchmetrics_loss)


@pytest.mark.parametrize('batch_size', [1e2, 1e3, 1e4])
@pytest.mark.parametrize('minibatch_size', [256, 768])
def test_binary_f1(batch_size, minibatch_size):
    """Sanity check to make sure that BinaryF1 TorchMetrics implementation matches the sklearn implementation.

    Generates a predicted set of labels, and a random set, and compares the resultant Binary F1 score.

    Args:
        batch_size (int): how many samples are in each batch
        minibatch_size (int): the minibatch size to simulate for model predictions
    """
    pytest.importorskip('sklearn', reason='sklearn is an optional dependency')
    from sklearn.metrics import f1_score

    batch_size = int(batch_size)

    generated_preds = torch.randn(size=(batch_size, 2))
    generated_true = torch.randint(low=0, high=2, size=(batch_size,))

    binary_f1 = BinaryF1Score()

    num_batches = math.ceil(batch_size / minibatch_size)
    for batch_idx in range(num_batches):
        begin_idx = (batch_idx * minibatch_size)
        end_idx = ((batch_idx + 1) * minibatch_size)
        preds_subset = generated_preds[begin_idx:end_idx]
        true_subset = generated_true[begin_idx:end_idx]
        binary_f1.update(preds_subset, true_subset)

    torchmetrics_f1 = binary_f1.compute()
    generated_preds = torch.argmax(generated_preds, dim=1)
    correct_f1 = f1_score(y_true=generated_true, y_pred=generated_preds)
    assert correct_f1 == torchmetrics_f1


def test_language_perplexity():
    batch_size = 1024
    sequence_length = 64
    num_classes = 10
    ignore_index = -100
    minibatch_size = 128

    generated_preds = torch.randn((batch_size, sequence_length, num_classes))
    generated_true = torch.randint(low=0, high=num_classes, size=(batch_size, sequence_length))

    ce_metric = LanguageCrossEntropy(dist_sync_on_step=False)
    perplexity_metric = LanguagePerplexity(dist_sync_on_step=False)

    labels_mask = torch.rand((batch_size, sequence_length))
    labels_mask[labels_mask > 0.8] = 1
    labels_mask[labels_mask <= 0.8] = 0
    labels_mask = labels_mask.bool()
    generated_true[labels_mask] = ignore_index

    num_batches = math.ceil(batch_size / minibatch_size)
    for batch_idx in range(num_batches):
        begin_idx = (batch_idx * minibatch_size)
        end_idx = ((batch_idx + 1) * minibatch_size)
        preds_subset = generated_preds[begin_idx:end_idx]
        true_subset = generated_true[begin_idx:end_idx]

        ce_metric.update(preds_subset, true_subset)
        perplexity_metric.update(preds_subset, true_subset)

    ce = ce_metric.compute()
    perplexity = perplexity_metric.compute()

    assert torch.equal(torch.exp(ce), perplexity)


def test_in_context_learning_lm_accuracy(tiny_gpt2_tokenizer):
    contexts = ['The dog is', 'I love to eat', 'I hate', 'The weather is']
    continuations = [' furry', ' pie', ' long lines', ' snowy']
    pad = tiny_gpt2_tokenizer.pad_token_id
    inputs = [
        tiny_gpt2_tokenizer(context)['input_ids'] + tiny_gpt2_tokenizer(continuation)['input_ids']
        for context, continuation in zip(contexts, continuations)
    ]
    inputs = torch.tensor([input + [pad] * (2048 - len(input)) for input in inputs])

    cont_idxs = []
    for context, continuation in zip(contexts, continuations):
        start = len(tiny_gpt2_tokenizer(context)['input_ids'])
        end = start + len(tiny_gpt2_tokenizer(continuation)['input_ids'])
        cont_idxs.append(torch.tensor(list(range(start, end))))

    batch = {'continuation_indices': cont_idxs, 'labels': inputs.roll(-1), 'input_ids': inputs}
    logits = torch.nn.functional.one_hot(inputs.roll(-1), num_classes=pad + 1).float() * 100
    start, end = cont_idxs[1].tolist()[0] - 1, cont_idxs[1].tolist()[-1]
    logits[1][start:end] = logits[0][start:end].clone()  # make one of the answer's continuations incorrect
    metric = InContextLearningLMAccuracy(cache_responses=True)
    metric.update(batch, logits, batch['labels'])
    assert metric.compute() == 0.75
    assert isinstance(metric.response_cache, list)
    responses: list = metric.response_cache
    assert len(responses) > 1 and isinstance(responses[1], dict)
    row: dict = responses[1]  # pyright: ignore [reportGeneralTypeIssues]
    assert tiny_gpt2_tokenizer.decode(row['context_tok']) == 'I love to eat'

    assert tiny_gpt2_tokenizer.decode(row['continuation_tok_pred']) == '[PAD]'

    assert tiny_gpt2_tokenizer.decode(row['continuation_tok_target']) == ' pie'

    columns, rows = metric.format_response_cache(tiny_gpt2_tokenizer)
    assert rows == [['The dog is', ' furry', ' furry', True], ['I love to eat', ' pie', '', False],
                    ['I hate', ' long lines', ' long lines', True], ['The weather is', ' snowy', ' snowy', True]]
    assert columns == ['context_tok', 'continuation_tok_target', 'continuation_tok_pred', 'correct']


@device('gpu')
@world_size(2)
def test_in_context_learning_lm_accuracy_multi_gpu(device, world_size, tiny_gpt2_tokenizer):
    # need multi gpu test to ensure that gathering non-tensor state (response cache) works properly
    # construct different batches for different ranks
    if dist.get_local_rank() == 0:
        contexts = ['The dog is', 'I love to eat']
        continuations = [' furry', ' pie']
    else:
        contexts = ['I hate', 'The weather is']
        continuations = [' long lines', ' snowy']

    pad = tiny_gpt2_tokenizer.pad_token_id
    inputs = [
        tiny_gpt2_tokenizer(context)['input_ids'] + tiny_gpt2_tokenizer(continuation)['input_ids']
        for context, continuation in zip(contexts, continuations)
    ]
    inputs = torch.tensor([input + [pad] * (2048 - len(input)) for input in inputs])

    cont_idxs = []
    for context, continuation in zip(contexts, continuations):
        start = len(tiny_gpt2_tokenizer(context)['input_ids'])
        end = start + len(tiny_gpt2_tokenizer(continuation)['input_ids'])
        cont_idxs.append(torch.tensor(list(range(start, end))))

    batch = {'continuation_indices': cont_idxs, 'labels': inputs.roll(-1), 'input_ids': inputs}
    logits = torch.nn.functional.one_hot(inputs.roll(-1), num_classes=pad + 1).float() * 100
    start, end = cont_idxs[1].tolist()[0] - 1, cont_idxs[1].tolist()[-1]
    logits[1][start:end] = logits[0][start:end].clone()  # make one of the answer's continuations incorrect
    metric = InContextLearningLMAccuracy(cache_responses=True)
    metric.update(batch, logits, batch['labels'])
    assert metric.compute() == 0.75
    assert isinstance(metric.response_cache, list)
    responses: list = metric.response_cache
    assert len(responses) > 1 and isinstance(responses[1], dict)
    row: dict = responses[1]  # pyright: ignore [reportGeneralTypeIssues]
    assert tiny_gpt2_tokenizer.decode(row['context_tok']) == 'I love to eat'

    assert tiny_gpt2_tokenizer.decode(row['continuation_tok_pred']) == '[PAD]'

    assert tiny_gpt2_tokenizer.decode(row['continuation_tok_target']) == ' pie'

    columns, rows = metric.format_response_cache(tiny_gpt2_tokenizer)
    assert rows == [['The dog is', ' furry', ' furry', True], ['I love to eat', ' pie', '', False],
                    ['I hate', ' long lines', ' long lines', True], ['The weather is', ' snowy', ' snowy', True]]
    assert columns == ['context_tok', 'continuation_tok_target', 'continuation_tok_pred', 'correct']


def test_in_context_learning_lm_ece(tiny_gpt2_tokenizer):
    contexts = ['The dog is', 'I love to eat', 'I hate', 'The weather is']
    continuations = [' furry', ' pie', ' long lines', ' snowy']
    pad = tiny_gpt2_tokenizer.pad_token_id
    inputs = [
        tiny_gpt2_tokenizer(context)['input_ids'] + tiny_gpt2_tokenizer(continuation)['input_ids']
        for context, continuation in zip(contexts, continuations)
    ]
    inputs = torch.tensor([input + [pad] * (2048 - len(input)) for input in inputs])

    cont_idxs = []
    for context, continuation in zip(contexts, continuations):
        start = len(tiny_gpt2_tokenizer(context)['input_ids'])
        end = start + len(tiny_gpt2_tokenizer(continuation)['input_ids'])
        cont_idxs.append(torch.tensor(list(range(start, end))))

    batch = {'continuation_indices': cont_idxs, 'labels': inputs.roll(-1), 'input_ids': inputs}
    # logits are expected to be unnormalized and will undergo softmax, so we must multiply by 100
    logits = torch.nn.functional.one_hot(inputs.roll(-1), num_classes=pad + 1).float() * 100
    start, end = cont_idxs[1].tolist()[0] - 1, cont_idxs[1].tolist()[-1]
    logits[1][start:end] = logits[0][start:end].clone()  # make one of the answer's continuations incorrect
    metric = InContextLearningLMExpectedCalibrationError()
    metric.update(batch, logits, batch['labels'])
    # all observations fall in the top confidence bucket (95%) but accuracy is only 75%,
    # hence ECE should be 0.2
    assert abs(metric.compute() - 0.2) < 0.0001


def test_in_context_learning_qa_accuracy(tiny_gpt2_tokenizer):
    outputs = ['Correct but then some more text', 'Incorrect', ' the CORREct with weird casing and spacing']
    labels = [['Correct'], ['blah', 'blah2'], ['blah', 'correct']]
    batch = {
        'cot_delimiter': '',
        'labels': labels,
        'input_ids': torch.tensor([tiny_gpt2_tokenizer.encode('I am a prompt<|endoftext|>')] * 3)
    }
    metric = InContextLearningQAAccuracy(cache_responses=True)
    metric.update(outputs, labels, batch)

    assert metric.compute() == (2 / 3)
    assert metric.response_cache == [{
        'prompt': [40, 716, 257, 6152, 50256],
        'original_model_output': 'Correct but then some more text',
        'cleaned_model_output': 'correct but then some more text',
        'original_labels': ['Correct'],
        'cleaned_labels': {'correct'},
        'correct': True
    }, {
        'prompt': [40, 716, 257, 6152, 50256],
        'original_model_output': 'Incorrect',
        'cleaned_model_output': 'incorrect',
        'original_labels': ['blah', 'blah2'],
        'cleaned_labels': {'blah2', 'blah'},
        'correct': False
    }, {
        'prompt': [40, 716, 257, 6152, 50256],
        'original_model_output': ' the CORREct with weird casing and spacing',
        'cleaned_model_output': 'correct with weird casing and spacing',
        'original_labels': ['blah', 'correct'],
        'cleaned_labels': {'correct', 'blah'},
        'correct': True
    }]
    columns, rows = metric.format_response_cache(tiny_gpt2_tokenizer)
    assert rows == [[
        'I am a prompt', 'Correct but then some more text', 'correct but then some more text', ['Correct'], {'correct'},
        True
    ], ['I am a prompt', 'Incorrect', 'incorrect', ['blah', 'blah2'], {'blah2', 'blah'}, False],
                    [
                        'I am a prompt', ' the CORREct with weird casing and spacing',
                        'correct with weird casing and spacing', ['blah', 'correct'], {'blah', 'correct'}, True
                    ]]
    assert columns == [
        'prompt', 'original_model_output', 'cleaned_model_output', 'original_labels', 'cleaned_labels', 'correct'
    ]


def test_in_context_learning_qa_cot_accuracy(tiny_gpt2_tokenizer):
    outputs = [
<<<<<<< HEAD
        'chain of thought ### Correct but then some more text', 'Incorrect',
        'chain of thought ### the CORREct with weird casing and spacing', 'Correct but missing chain of thought'
    ]
    labels = [['Correct'], ['blah', 'blah2'], ['blah', 'correct'], ['correct']]
    batch = {
        'cot_delimiter': ' ### ',
        'labels': labels,
        'input_ids': torch.tensor([tiny_gpt2_tokenizer.encode('I am a prompt')] * 4)
    }
    metric = InContextLearningQAAccuracy(cache_responses=True)
=======
        'chain of thought ### Correct but then some more text\n\nanother chain of thought ### Incorrect answer this time',
        'Incorrect', 'chain of thought ### the CORREct with weird casing and spacing',
        'incorrect chain of thought delimiter ## Correct but wrong delimiter'
    ]
    labels = [['Correct'], ['blah', 'blah2'], ['blah', 'correct'], ['correct']]
    batch = {'cot_delimiter': ' ### ', 'labels': labels, 'do_normalization': True, 'stopping_criteria': '\n\n'}
    metric = InContextLearningQAAccuracy()
>>>>>>> 7fdce54e
    metric.update(outputs, labels, batch)

    assert metric.compute() == (3 / 4)
    columns, rows = metric.format_response_cache(tiny_gpt2_tokenizer)
    assert columns == [
        'prompt', 'original_model_output', 'cleaned_model_output', 'original_labels', 'cleaned_labels', 'correct'
    ]
    assert rows == [[
        'I am a prompt', 'chain of thought ### Correct but then some more text', 'correct but then some more text',
        ['Correct'], {'correct'}, True
    ], ['I am a prompt', 'Incorrect', 'incorrect', ['blah', 'blah2'], {'blah2', 'blah'}, False],
                    [
                        'I am a prompt', 'chain of thought ### the CORREct with weird casing and spacing',
                        'correct with weird casing and spacing', ['blah', 'correct'], {'correct', 'blah'}, True
                    ],
                    [
                        'I am a prompt', 'Correct but missing chain of thought', 'correct but missing chain of thought',
                        ['correct'], {'correct'}, True
                    ]]


def test_in_context_learning_code_eval_accuracy(monkeypatch):
    outputs = [
        '    return 1 if n <= 1 else fib(n - 1) + fib(n - 1)',  # incorrect
        '   if n <= 1:\n        return 1\n    return fib(n-1) + fib(n-2)',  # incorrect spacing
        '    return n * 2',  # correct
        '    return 2*n',  # correct
        '    return n + 2',  # incorrect
        '    return n + 1'
    ]  # correct
    labels = []
    prompts = ['def fib(n):\n', 'def multiply_by_two(n):\n', 'def add_one(n):\n']
    entry_points = ['fib', 'multiply_by_two', 'add_one']
    test_inputs = [['(1,)', '(2,)', '(4,)'], ['(1,)', '(2,)', '(4,)'], ['(1,)', '(2,)', '(4,)']]
    test_outputs = [['1', '2', '5'], ['2', '4', '8'], ['2', '3', '5']]
    languages = ['python', 'python', 'python']
    monkeypatch.setenv('CODE_EVAL_DEVICE', 'LOCAL')
    batch = {
        # This tests deterministic beam search rather than sampling
        'generation_kwargs': {
            'num_beams': 1,
            'num_return_sequences': 2
        },
        'prompts': prompts,
        'pass_at_k': 1,
        'entry_points': entry_points,
        'test_inputs': test_inputs,
        'test_outputs': test_outputs,
        'languages': languages,
    }
    metric = InContextLearningCodeEvalAccuracy(cache_responses=True)
    metric.update(batch, outputs, labels)

    assert isinstance(metric.response_cache, list)
    assert len(metric.response_cache) > 0
    assert isinstance(metric.response_cache[0], dict)
    responses: List[dict] = metric.response_cache
    assert len(responses) > 0
    assert responses[0] == {
        'code_completions': [
            'def fib(n):\n    return 1 if n <= 1 else fib(n - 1) + fib(n - 1)',
            'def fib(n):\n   if n <= 1:\n        return 1\n    return fib(n-1) + fib(n-2)'
        ],
        'all_tests_passed': [False, False],
        'pass_at_k_rate': 0.0
    }
    assert responses[1] == {
        'code_completions': ['def multiply_by_two(n):\n    return n * 2', 'def multiply_by_two(n):\n    return 2*n'],
        'all_tests_passed': [True, True],
        'pass_at_k_rate': 1.0
    }

    columns, rows = metric.format_response_cache(None)
    assert rows == [[[
        'def fib(n):\n    return 1 if n <= 1 else fib(n - 1) + fib(n - 1)',
        'def fib(n):\n   if n <= 1:\n        return 1\n    return fib(n-1) + fib(n-2)'
    ], [False, False], 0.0],
                    [['def multiply_by_two(n):\n    return n * 2', 'def multiply_by_two(n):\n    return 2*n'],
                     [True, True], 1.0],
                    [['def add_one(n):\n    return n + 2', 'def add_one(n):\n    return n + 1'], [False, True], 0.5]]
    assert columns == ['code_completions', 'all_tests_passed', 'pass_at_k_rate']
    # pass@1 values
    #   program 1: 0
    #   program 2: 1
    #   program 3: .5
    # mean: 0.5
    assert metric.compute() == 0.5


def test_in_context_learning_mc_accuracy(tiny_gpt2_tokenizer):
    contexts = [
        'Q: How do you cook a cake?', 'Q: How do you cook a cake?', 'Q: How old is the earth?',
        'Q: How old is the earth?'
    ]
    continuations = [' A: turn on the oven', ' A: do a backflip', ' A: 2 minutes', ' A: 4.5 billion years']
    gold_indices = [0, 1]
    choice_groupings = [(0, 2), (2, 4)]
    pad = tiny_gpt2_tokenizer.pad_token_id
    inputs = [
        tiny_gpt2_tokenizer(context)['input_ids'] + tiny_gpt2_tokenizer(continuation)['input_ids']
        for context, continuation in zip(contexts, continuations)
    ]
    inputs = torch.tensor([input + [pad] * (2048 - len(input)) for input in inputs])

    cont_idxs = []
    for context, continuation in zip(contexts, continuations):
        start = len(tiny_gpt2_tokenizer(context)['input_ids'])
        end = start + len(tiny_gpt2_tokenizer(continuation)['input_ids'])
        cont_idxs.append(torch.tensor(list(range(start, end))))

    batch = {
        'continuation_indices': cont_idxs,
        'labels': inputs.roll(-1),
        'input_ids': inputs,
        'gold_indices': gold_indices,
        'choice_groupings': choice_groupings
    }
    logits = torch.nn.functional.one_hot(inputs.roll(-1), num_classes=pad + 1).float()

    # for the first two, the correct answer is continuation 0
    # make the answer correct by making continuation 0 more likely for both answers
    start, end = cont_idxs[1].tolist()[0] - 1, cont_idxs[1].tolist()[-1]
    logits[1][start:end] = logits[0][start:end].clone()

    # for the last two, the correct answer is continuation 3
    # make the answer incorrect by making continuation 2 more likely for both answers
    start, end = cont_idxs[3].tolist()[0], cont_idxs[3].tolist()[-1]
    logits[3][start:end] = logits[2][start:end].clone()

    metric = InContextLearningMultipleChoiceAccuracy(cache_responses=True)

    metric.update(batch, logits, batch['labels'])
    assert metric.compute() == 0.5

    assert isinstance(metric.response_cache, list)
    assert len(metric.response_cache) > 0
    assert isinstance(metric.response_cache[-1], dict)
    last_row: dict = metric.response_cache[-1]  # pyright: ignore [reportGeneralTypeIssues]
    assert 'question_tok' in last_row
    assert isinstance(last_row['question_tok'], list)
    assert 'selected_choice' in last_row
    assert isinstance(last_row['selected_choice'], list)
    assert 'correct_choice' in last_row
    assert isinstance(last_row['correct_choice'], list)

    assert tiny_gpt2_tokenizer.decode(last_row['question_tok']) == 'Q: How old is the earth?'
    assert tiny_gpt2_tokenizer.decode(last_row['selected_choice']) == ' A: 2 minutes'
    assert tiny_gpt2_tokenizer.decode(last_row['correct_choice']) == ' A: 4.5 billion years'

    columns, rows = metric.format_response_cache(tiny_gpt2_tokenizer)
    assert rows == [['Q: How do you cook a cake?', ' A: turn on the oven', ' A: turn on the oven', True],
                    ['Q: How old is the earth?', ' A: 4.5 billion years', ' A: 2 minutes', False]]
    assert columns == ['question_tok', 'correct_choice', 'selected_choice', 'correct']


def test_in_context_learning_mc_ece(tiny_gpt2_tokenizer):
    contexts = [
        'Q: How do you cook a cake?', 'Q: How do you cook a cake?', 'Q: How old is the earth?',
        'Q: How old is the earth?'
    ]
    continuations = [' turn on the oven', ' do a backflip', ' 2 minutes', ' 4.5 billion years']
    gold_indices = [0, 1]
    choice_groupings = [(0, 2), (2, 4)]
    pad = tiny_gpt2_tokenizer.pad_token_id
    inputs = [
        tiny_gpt2_tokenizer(context)['input_ids'] + tiny_gpt2_tokenizer(continuation)['input_ids']
        for context, continuation in zip(contexts, continuations)
    ]
    inputs = torch.tensor([input + [pad] * (2048 - len(input)) for input in inputs])

    cont_idxs = []
    for context, continuation in zip(contexts, continuations):
        start = len(tiny_gpt2_tokenizer(context)['input_ids'])
        end = start + len(tiny_gpt2_tokenizer(continuation)['input_ids'])
        cont_idxs.append(torch.tensor(list(range(start, end))))

    batch = {
        'continuation_indices': cont_idxs,
        'labels': inputs.roll(-1),
        'input_ids': inputs,
        'gold_indices': gold_indices,
        'choice_groupings': choice_groupings
    }
    logits = torch.nn.functional.one_hot(inputs.roll(-1), num_classes=pad + 1).float() * 100
    # for the first two, the correct answer is continuation 0
    # make the answer correct by making continuation 0 more likely for both answers
    start, end = cont_idxs[1].tolist()[0] - 1, cont_idxs[1].tolist()[-1]
    logits[1][start:end] = logits[0][start:end].clone()

    # for the last two, the correct answer is continuation 3
    # make the answer incorrect by making continuation 2 more likely for both answers
    start, end = cont_idxs[3].tolist()[0] - 1, cont_idxs[3].tolist()[-1]
    logits[3][start:end] = logits[2][start:end].clone()

    metric = InContextLearningMCExpectedCalibrationError()

    metric.update(batch, logits, batch['labels'])

    # accuracy is 50% but confidence is 95%, so ECE is 45%
    assert abs(metric.compute().item() - 0.45) < 0.0001


def test_in_context_learning_ece():
    metric = InContextLearningExpectedCalibrationError(n_buckets=1)
    metric.update(None, None, None)  # pyright: ignore [reportGeneralTypeIssues]
    metric.bucket_totals[0] = 2  # pyright: ignore [reportGeneralTypeIssues]
    metric.bucket_correct[0] = 1  # pyright: ignore [reportGeneralTypeIssues]
    # confidence of bucket = 50%, accuracy = 50% => ECE = 0.0
    assert metric.compute() == 0.0

    metric = InContextLearningExpectedCalibrationError(n_buckets=10)
    # this example corresponds to perfect calibration across all 10 buckets
    metric.update(None, None, None)  # pyright: ignore [reportGeneralTypeIssues]
    for i in range(len(metric.bucket_totals)):  # pyright: ignore [reportGeneralTypeIssues]
        upper_bound = (i + 1) / metric.n_buckets
        lower_bound = i / metric.n_buckets
        conf_bucket_i = (upper_bound + lower_bound) / 2
        metric.bucket_totals[i] = metric.n_buckets * 2  # pyright: ignore [reportGeneralTypeIssues]
        metric.bucket_correct[i] = conf_bucket_i * metric.n_buckets * 2  # pyright: ignore [reportGeneralTypeIssues]
    assert metric.compute() == 0.0

    metric = InContextLearningExpectedCalibrationError(n_buckets=10)
    # this example corresponds to perfect calibration
    metric.update(None, None, None)  # pyright: ignore [reportGeneralTypeIssues]
    metric.bucket_totals[-1] = 2  # pyright: ignore [reportGeneralTypeIssues]
    metric.bucket_correct[-1] = 0  # pyright: ignore [reportGeneralTypeIssues]
    # confidence = 95%, accuracy = 0% => ece = 95%
    assert metric.compute() == 0.95<|MERGE_RESOLUTION|>--- conflicted
+++ resolved
@@ -2,11 +2,7 @@
 # SPDX-License-Identifier: Apache-2.0
 
 import math
-<<<<<<< HEAD
-from typing import List
-=======
-from typing import Optional
->>>>>>> 7fdce54e
+from typing import List, Optional
 
 import pytest
 import torch
@@ -343,18 +339,6 @@
 
 def test_in_context_learning_qa_cot_accuracy(tiny_gpt2_tokenizer):
     outputs = [
-<<<<<<< HEAD
-        'chain of thought ### Correct but then some more text', 'Incorrect',
-        'chain of thought ### the CORREct with weird casing and spacing', 'Correct but missing chain of thought'
-    ]
-    labels = [['Correct'], ['blah', 'blah2'], ['blah', 'correct'], ['correct']]
-    batch = {
-        'cot_delimiter': ' ### ',
-        'labels': labels,
-        'input_ids': torch.tensor([tiny_gpt2_tokenizer.encode('I am a prompt')] * 4)
-    }
-    metric = InContextLearningQAAccuracy(cache_responses=True)
-=======
         'chain of thought ### Correct but then some more text\n\nanother chain of thought ### Incorrect answer this time',
         'Incorrect', 'chain of thought ### the CORREct with weird casing and spacing',
         'incorrect chain of thought delimiter ## Correct but wrong delimiter'
@@ -362,7 +346,6 @@
     labels = [['Correct'], ['blah', 'blah2'], ['blah', 'correct'], ['correct']]
     batch = {'cot_delimiter': ' ### ', 'labels': labels, 'do_normalization': True, 'stopping_criteria': '\n\n'}
     metric = InContextLearningQAAccuracy()
->>>>>>> 7fdce54e
     metric.update(outputs, labels, batch)
 
     assert metric.compute() == (3 / 4)
